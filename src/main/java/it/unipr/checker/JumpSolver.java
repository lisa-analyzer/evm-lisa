--- conflicted
+++ resolved
@@ -114,12 +114,9 @@
 			Statement entryPoint = this.cfgToAnalyze.getEntrypoints().stream().findAny().get();
 
 			for (Statement node : this.cfgToAnalyze.getAllJumps()) {
-<<<<<<< HEAD
-				if (cfgToAnalyze.getAllPushedJumps().contains(node))
-=======
+
 				if (cfgToAnalyze.getAllPushedJumps().contains(node)
 						|| !this.cfgToAnalyze.reachableFrom(entryPoint, node))
->>>>>>> fa4e8a2a
 					continue;
 
 				for (AnalyzedCFG<SimpleAbstractState<MonolithicHeap, EVMAbstractState, TypeEnvironment<InferredTypes>>,
