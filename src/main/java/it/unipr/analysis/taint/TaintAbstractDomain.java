--- conflicted
+++ resolved
@@ -62,31 +62,27 @@
 	private final EVMCFG cfg;
 
 	/**
-<<<<<<< HEAD
 	 * Builds a taint abstract stack starting from a given stack and a list of
 	 * elements that push taint.
 	 */
-	protected TaintAbstractDomain(ArrayList<TaintElement> stack, TaintElement memory) {
-		this(stack, memory, null);
-	}
-
-	protected TaintAbstractDomain(ArrayList<TaintElement> stack, TaintElement memory, EVMCFG cfg) {
-		this.stack = stack;
+	protected TaintAbstractDomain(TaintElement[] circularArray, TaintElement memory) {
+		this(circularArray, memory, null);
+	}
+
+	/**
+	 * Builds a taint abstract stack starting from a given stack and a list of
+	 * elements that push taint. Builds a taint abstract stack starting from a
+	 * given stack and a memory element.
+	 *
+	 * @param circularArray the stack of values
+	 * @param memory        the memory element
+	 */
+	protected TaintAbstractDomain(TaintElement[] circularArray, TaintElement memory, EVMCFG cfg) {
+		this.circularArray = circularArray;
 		this.memory = memory;
 		this.cfg = cfg;
-=======
-	 * Builds a taint abstract stack starting from a given stack and a memory
-	 * element.
-	 *
-	 * @param circularArray the stack of values
-	 * @param memory        the memory element
-	 */
-	protected TaintAbstractDomain(TaintElement[] circularArray, TaintElement memory) {
-		this.circularArray = circularArray;
-		this.memory = memory;
 		this.head = 0;
 		this.tail = 0;
->>>>>>> 084b8cbb
 	}
 
 	@Override
@@ -223,12 +219,7 @@
 					TaintElement value = resultStack.pop();
 
 					if (value.isTaint())
-<<<<<<< HEAD
-						return mk(resultStack.stack, TaintElement.TAINT, resultStack.cfg);
-=======
-						return mk(resultStack.circularArray, TaintElement.TAINT);
-
->>>>>>> 084b8cbb
+						return mk(resultStack.circularArray, TaintElement.TAINT, resultStack.cfg);
 					else if (value.isClean())
 						return resultStack;
 				}
@@ -594,73 +585,7 @@
 	private TaintAbstractDomain dupXoperator(int x, TaintAbstractDomain other) {
 		if (other.isEmpty() || other.hasBottomUntil(x))
 			return bottom();
-<<<<<<< HEAD
-		return dupX(x, other.clone());
-	}
-
-	private TaintAbstractDomain swapXoperator(int x, TaintAbstractDomain other) {
-		if (other.isEmpty() || other.hasBottomUntil(x))
-			return bottom();
-		return swapX(x, other.clone());
-	}
-
-	private TaintAbstractDomain swapX(int x, TaintAbstractDomain other) {
-		List<TaintElement> clone = other.clone().getStack();
-
-		if (other.size() < x + 1 || x < 1)
-			return other.bottom();
-
-		Object[] obj = clone.toArray();
-		int first;
-
-		if (other.size() < STACK_LIMIT)
-			first = STACK_LIMIT - 1;
-		else
-			first = clone.size() - 1;
-
-		Object tmp = obj[first];
-		obj[first] = obj[first - x];
-		obj[first - x] = tmp;
-
-		ArrayList<TaintElement> result = new ArrayList<>();
-
-		for (int i = 0; i < clone.size(); i++)
-			result.add((TaintElement) obj[i]);
-
-		return mk(result, other.memory, other.cfg);
-	}
-
-	private TaintAbstractDomain dupX(int x, TaintAbstractDomain other) {
-		List<TaintElement> clone = other.clone().getStack();
-
-		if (other.size() < x || x < 1)
-			return other.bottom();
-
-		Object[] obj = clone.toArray();
-
-		int first;
-		if (other.size() < STACK_LIMIT)
-			first = STACK_LIMIT;
-		else
-			first = clone.size();
-
-		TaintElement tmp = (TaintElement) obj[first - x];
-
-		ArrayList<TaintElement> result = new ArrayList<>();
-
-		for (int i = 0; i < clone.size(); i++)
-			result.add((TaintElement) obj[i]);
-
-		result.add(tmp);
-		result.remove(0);
-
-		return mk(result, other.memory, other.cfg);
-	}
-
-	private ArrayList<TaintElement> getStack() {
-		return stack;
-=======
-		return stack.dupX(x);
+		return other.dupX(x);
 	}
 
 	private TaintAbstractDomain swapXoperator(int x, TaintAbstractDomain stack) {
@@ -677,7 +602,6 @@
 	 */
 	public boolean isEmpty() {
 		return getFirstElement().isBottom();
->>>>>>> 084b8cbb
 	}
 
 	/**
@@ -701,10 +625,6 @@
 		return copy;
 	}
 
-<<<<<<< HEAD
-	private boolean isEmpty() {
-		return stack.isEmpty();
-=======
 	/**
 	 * Duplicates the x-th element from the top of the stack and returns the
 	 * modified stack.
@@ -721,7 +641,6 @@
 		TaintAbstractDomain copy = this.clone();
 		copy.push(circularArray[posX]);
 		return copy;
->>>>>>> 084b8cbb
 	}
 
 	@Override
@@ -795,12 +714,18 @@
 		return this;
 	}
 
+	protected static TaintElement[] createFilledArray(int size, TaintElement element) {
+		TaintElement[] array = new TaintElement[size];
+		Arrays.fill(array, element);
+		return array;
+	}
+
 	/**
 	 * Computes the greatest lower bound (GLB) between this abstract domain and
 	 * another.
 	 *
 	 * @param other the other domain
-	 * 
+	 *
 	 * @return a new domain representing the greatest lower bound of the two
 	 *             domains
 	 */
@@ -810,12 +735,7 @@
 		for (int i = 0; i < STACK_LIMIT; i++) {
 			result[i] = this.get(i).glb(other.get(i));
 		}
-<<<<<<< HEAD
-
 		return mk(result, this.memory.glb(other.memory), this.cfg);
-=======
-		return mk(result, this.memory.glb(other.memory));
->>>>>>> 084b8cbb
 	}
 
 	/**
@@ -823,7 +743,7 @@
 	 * another.
 	 *
 	 * @param other the other domain
-	 * 
+	 *
 	 * @return a new domain representing the least upper bound of the two
 	 *             domains
 	 */
@@ -833,12 +753,7 @@
 		for (int i = 0; i < STACK_LIMIT; i++) {
 			result[i] = this.get(i).lub(other.get(i));
 		}
-<<<<<<< HEAD
-
 		return mk(result, this.memory.lub(other.memory), this.cfg);
-=======
-		return mk(result, this.memory.lub(other.memory));
->>>>>>> 084b8cbb
 	}
 
 	/**
@@ -929,17 +844,11 @@
 
 	@Override
 	public TaintAbstractDomain clone() {
-<<<<<<< HEAD
-		if (isBottom())
-			return this;
-		return mk(new ArrayList<>(stack), this.memory, this.cfg);
-=======
 		TaintElement[] newArray = circularArray.clone();
-		TaintAbstractDomain copy = mk(newArray, memory);
+		TaintAbstractDomain copy = mk(newArray, memory, this.cfg);
 		copy.head = this.head;
 		copy.tail = this.tail;
 		return copy;
->>>>>>> 084b8cbb
 	}
 
 	@Override
@@ -961,45 +870,25 @@
 
 	@Override
 	public int hashCode() {
-		return Objects.hash(circularArray, memory);
-	}
-
-	/**
-<<<<<<< HEAD
-	 * Returns the second element from the top of the stack.
-	 *
-	 * @return the second element of the stack.
-=======
+		return Objects.hash(circularArray, memory, cfg);
+	}
+
+	/**
 	 * Yields the second element of this abstract stack.
 	 *
 	 * @return the second element of this abstract stack
->>>>>>> 084b8cbb
 	 */
 	public TaintElement getSecondElement() {
-		if (isBottom())
-			return TaintElement.BOTTOM;
-		if (isTop())
-			return TaintElement.TOP;
-		return circularArray[(tail - 2 + STACK_LIMIT) % STACK_LIMIT];
-	}
-
-	/**
-<<<<<<< HEAD
-	 * Returns the first element (top) of the stack.
-	 *
-	 * @return the top element of the stack.
-=======
+		return getElementAtPosition(2);
+	}
+
+	/**
 	 * Yields the first element of this abstract stack.
 	 *
 	 * @return the first element of this abstract stack
->>>>>>> 084b8cbb
 	 */
 	public TaintElement getFirstElement() {
-		if (isBottom())
-			return TaintElement.BOTTOM;
-		if (isTop())
-			return TaintElement.TOP;
-		return circularArray[(tail - 1 + STACK_LIMIT) % STACK_LIMIT];
+		return getElementAtPosition(1);
 	}
 
 	/**
@@ -1013,7 +902,6 @@
 	}
 
 	/**
-<<<<<<< HEAD
 	 * Retrieves the element from the stack at the specified position. The
 	 * position is calculated from the top of the stack, where the top is at
 	 * position 1. If the stack state is {@code BOTTOM},
@@ -1021,29 +909,26 @@
 	 * {@code TOP}, {@code TaintElement.TOP} is returned.
 	 *
 	 * @param position the position of the element to retrieve from the stack
-	 * 
+	 *
 	 * @return the element at the specified position in the stack
 	 */
 	public TaintElement getElementAtPosition(int position) {
+		if (position < 1 || position > STACK_LIMIT)
+			throw new IllegalArgumentException("Invalid position: " + position);
 		if (isBottom())
 			return TaintElement.BOTTOM;
 		else if (isTop())
 			return TaintElement.TOP;
-		return this.stack.get(STACK_LIMIT - position);
+		return circularArray[(tail - position + STACK_LIMIT) % STACK_LIMIT];
 	}
 
 	/**
 	 * Determines whether the given statement is tainted.
 	 *
 	 * @param stmt the statement to check
-	 * 
+	 *
 	 * @return {@code true} if the statement is tainted, {@code false}
 	 *             otherwise.
-=======
-	 * Yields the set of opcodes that push taint elements.
-	 *
-	 * @return the set of opcodes that push taint elements
->>>>>>> 084b8cbb
 	 */
 	public abstract boolean isTainted(Statement stmt);
 
@@ -1056,25 +941,24 @@
 
 	/**
 	 * Utility for creating a concrete instance of {@link TaintAbstractDomain}
-<<<<<<< HEAD
+	 * given the stack and the memory.
+	 *
+	 * @param array  the stack
+	 * @param memory the memory
+	 *
+	 * @return a new concrete instance of {@link TaintAbstractDomain}
+	 */
+	public abstract TaintAbstractDomain mk(TaintElement[] array, TaintElement memory);
+
+	/**
+	 * Utility for creating a concrete instance of {@link TaintAbstractDomain}
 	 * given the stack, the memory and the CFG.
-	 * 
-	 * @param list   the stack
+	 *
+	 * @param array  the stack
 	 * @param memory the memory
 	 * @param cfg    the CFG
-	 * 
+	 *
 	 * @return a new concrete instance of {@link TaintAbstractDomain}
 	 */
-	public abstract TaintAbstractDomain mk(ArrayList<TaintElement> list, TaintElement memory, EVMCFG cfg);
-=======
-	 * given the stack and the memory.
-	 *
-	 * @param array  the stack
-	 * @param memory the memory
-	 *
-	 * @return a new concrete instance of {@link TaintAbstractDomain}
-	 */
-	public abstract TaintAbstractDomain mk(TaintElement[] array, TaintElement memory);
->>>>>>> 084b8cbb
-
+	public abstract TaintAbstractDomain mk(TaintElement[] array, TaintElement memory, EVMCFG cfg);
 }