--- conflicted
+++ resolved
@@ -71,12 +71,10 @@
 	/** Event signatures extracted from the contract ABI. */
 	private Set<Signature> _eventsSignature;
 
-<<<<<<< HEAD
+	private Set<Statement> _allFunctionsEntryPoints;
+
 	/** Execution time in milliseconds of the contract. */
 	private long _executionTime;
-=======
-	private Set<Statement> _allFunctionsEntryPoints;
->>>>>>> fe6ba198
 
 	/**
 	 * Constructs a new SmartContract with a generated address.
@@ -732,7 +730,7 @@
 	 * "no-function-found".
 	 *
 	 * @param entryPoint the entry-point statement to look up
-	 * 
+	 *
 	 * @return the full signature of the function owning that entry-point, or
 	 *             "no-function-found" if none matches
 	 */
@@ -750,7 +748,7 @@
 	 * entry-point back to its function signature.
 	 *
 	 * @param statement any statement within the contract
-	 * 
+	 *
 	 * @return the full signature of the containing function, or an empty string
 	 *             if no function context is found
 	 */
@@ -839,7 +837,7 @@
 	 * Extracts the filename without extension from a given Path.
 	 *
 	 * @param path The file path
-	 * 
+	 *
 	 * @return The filename without extension
 	 */
 	private static String getFileNameWithoutExtension(Path path) {
