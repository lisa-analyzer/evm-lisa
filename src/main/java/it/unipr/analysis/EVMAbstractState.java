package it.unipr.analysis;

import it.unipr.analysis.operator.JumpiOperator;
import it.unipr.cfg.EVMCFG;
import it.unipr.frontend.EVMFrontend;
import it.unive.lisa.analysis.BaseLattice;
import it.unive.lisa.analysis.Lattice;
import it.unive.lisa.analysis.ScopeToken;
import it.unive.lisa.analysis.SemanticException;
import it.unive.lisa.analysis.SemanticOracle;
import it.unive.lisa.analysis.lattices.Satisfiability;
import it.unive.lisa.analysis.value.ValueDomain;
import it.unive.lisa.program.cfg.ProgramPoint;
import it.unive.lisa.symbolic.SymbolicExpression;
import it.unive.lisa.symbolic.value.Constant;
import it.unive.lisa.symbolic.value.Identifier;
import it.unive.lisa.symbolic.value.Skip;
import it.unive.lisa.symbolic.value.UnaryExpression;
import it.unive.lisa.symbolic.value.ValueExpression;
import it.unive.lisa.symbolic.value.operator.unary.LogicalNegation;
import it.unive.lisa.symbolic.value.operator.unary.UnaryOperator;
import it.unive.lisa.util.representation.StringRepresentation;
import it.unive.lisa.util.representation.StructuredRepresentation;
import java.io.IOException;
import java.math.BigInteger;
import java.util.*;
import java.util.function.Predicate;
import org.apache.commons.lang3.tuple.Pair;
import org.apache.logging.log4j.LogManager;
import org.apache.logging.log4j.Logger;

public class EVMAbstractState
		implements ValueDomain<EVMAbstractState>, BaseLattice<EVMAbstractState> {

	private static final Logger log = LogManager.getLogger(EVMAbstractState.class);

	private static final EVMAbstractState TOP = new EVMAbstractState(true, "");
	private static final EVMAbstractState BOTTOM = new EVMAbstractState(new AbstractStackSet().bottom(),
			new AbstractMemory().bottom(), new AbstractStorage().bottom());
	private final boolean isTop;

	/**
	 * The address of the running contract.
	 */
	private static String CONTRACT_ADDRESS;

	/**
	 * The stack memory.
	 */
	private final AbstractStackSet stacks;

	/**
	 * The volatile memory.
	 */
	private final AbstractMemory memory;

	/**
	 * The storage.
	 */
	private final AbstractStorage storage;

	private static boolean USE_STORAGE_LIVE = false;

	/**
	 * Builds the abstract domain.
	 */
	public EVMAbstractState(String contractAddress) {
		this(false, contractAddress);
	}

	/**
	 * Builds the abstract domain.
	 * 
	 * @param isTop whether the abstract value is top.
	 */
	private EVMAbstractState(boolean isTop, String contractAddress) {
		this.isTop = isTop;
		this.stacks = new AbstractStackSet();
		this.memory = new AbstractMemory();
		this.storage = new AbstractStorage();

		if (contractAddress == null)
			CONTRACT_ADDRESS = null;
		else
			CONTRACT_ADDRESS = (contractAddress.matches("^0x[a-fA-F0-9]{40}$")) ? contractAddress : null;
	}

	/**
	 * Builds a EVMAbsDomain with the given stack, memory and mu_i. The built
	 * EVMAbsDomain is not TOP.
	 * 
	 * @param stacks  the stack to be used.
	 * @param memory  the memory to be used.
	 * @param storage the storage to be used.
	 */
	public EVMAbstractState(AbstractStackSet stacks, AbstractMemory memory, AbstractStorage storage) {
		this.isTop = false;
		this.stacks = stacks;
		this.memory = memory;
		this.storage = storage;
	}

	/**
	 * Returns a cloned copy of the stack.
	 *
	 * @return A cloned copy of the stack or null if the original stack is null.
	 */
	public AbstractStackSet getStacks() {
		return stacks;
	}

	/**
	 * Returns a cloned copy of the memory.
	 *
	 * @return A cloned copy of the memory or null if the original memory is
	 *             null.
	 */
	public AbstractMemory getMemory() {
		return memory.clone();
	}

	/**
	 * Returns a cloned copy of the storage.
	 *
	 * @return A cloned copy of the storage or null if the original storage is
	 *             null.
	 */
	public AbstractStorage getStorage() {
		return storage.clone();
	}

	public static void setUseStorageLive() {
		USE_STORAGE_LIVE = true;
	}

	@Override
	public EVMAbstractState assign(Identifier id, ValueExpression expression, ProgramPoint pp, SemanticOracle oracle) {
		// nothing to do here
		return this;
	}

	@SuppressWarnings("unused")
	@Override
	public EVMAbstractState smallStepSemantics(ValueExpression expression, ProgramPoint pp, SemanticOracle oracle)
			throws SemanticException {
		// bottom state is propagated
		if (this.isBottom())
			return this;

		if (expression instanceof Constant) {
			return this;
		} else if (expression instanceof UnaryExpression) {
			UnaryExpression un = (UnaryExpression) expression;
			UnaryOperator op = un.getOperator();
			AbstractStackSet result = new AbstractStackSet(new HashSet<>(stacks.size()), false);

			if (op != null) {

				switch (op.getClass().getSimpleName()) {
				case "Push0Operator": { // PUSH0

					for (AbstractStack stack : stacks) {
						AbstractStack resultStack = stack.clone();
						resultStack.push(StackElement.ZERO);
						result.add(resultStack);
					}

					return new EVMAbstractState(result, memory, storage);
				}
				case "PushOperator": { // PUSH

					StackElement toPush = new StackElement(toBigInteger(un.getExpression()));

					for (AbstractStack stack : stacks) {
						AbstractStack resultStack = stack.clone();
						resultStack.push(toPush);
						result.add(resultStack);
					}

					return new EVMAbstractState(result, memory, storage);
				}
				case "AddressOperator": { // ADDRESS

					StackElement hex;
					if (CONTRACT_ADDRESS == null)
						hex = StackElement.TOP;
					else
						hex = new StackElement(toBigInteger(CONTRACT_ADDRESS));

					for (AbstractStack stack : stacks) {
						AbstractStack resultStack = stack.clone();
						resultStack.push(hex);
						result.add(resultStack);
					}

					return new EVMAbstractState(result, memory, storage);
				}

				case "GasOperator": // GAS
				case "MsizeOperator": // MSIZE
				case "BasefeeOperator": // BASEFEE
				case "CoinbaseOperator": // COINBASE
				case "TimestampOperator": // TIMESTAMP
				case "NumberOperator": // NUMBER
				case "DifficultyOperator": // DIFFICULTY
				case "GaslimitOperator": // GASLIMIT
				case "ChainidOperator": // CHAINID
				case "SelfbalanceOperator": // SELFBALANCE
				case "ReturndatasizeOperator": // RETURNDATASIZE
				case "GaspriceOperator": // GASPRICE
				case "CodesizeOperator": // CODESIZE
				case "OriginOperator": // ORIGIN
				case "CallerOperator": // CALLER
				case "CalldatasizeOperator": // CALLDATASIZE
				case "CallvalueOperator": { // CALLVALUE
					for (AbstractStack stack : stacks) {
						AbstractStack resultStack = stack.clone();
						resultStack.push(StackElement.NOT_JUMPDEST_TOP);
						result.add(resultStack);
					}

					return new EVMAbstractState(result, memory, storage);
				}

				case "PcOperator": { // PC
					for (AbstractStack stack : stacks) {
						AbstractStack resultStack = stack.clone();
						Integer i = (Integer) ((Constant) un.getExpression()).getValue();
						resultStack.push(new StackElement(BigInteger.valueOf(i)));
						result.add(resultStack);
					}

					return new EVMAbstractState(result, memory, storage);
				}

				case "JumpdestOperator": { // JUMPDEST
					return this;
				}

				// Above, operators that do not perform pop()
				// Below, operators that perform pop operation on the stack

				case "JumpOperator": { // JUMP

					for (AbstractStack stack : stacks) {
						if (stack.hasBottomUntil(1))
							continue;

						AbstractStack resultStack = stack.clone();
						StackElement jmpDest = resultStack.pop();
						if (((EVMCFG) pp.getCFG()).getAllPushedJumps().contains(pp) && jmpDest.isTop())
							continue;

						if (jmpDest.isBottom() || jmpDest.isTopNotJumpdest())
							continue;

						if (((EVMCFG) pp.getCFG()).getAllJumpdestLocations().contains(jmpDest.getNumber())
								|| jmpDest.isTop())
							result.add(resultStack);

					}

					if (result.isEmpty())
						return BOTTOM;
					else
						return new EVMAbstractState(result, memory, storage);
				}
				case "JumpiOperator": { // JUMPI

					for (AbstractStack stack : stacks) {
						if (stack.hasBottomUntil(2))
							continue;
						AbstractStack resultStack = stack.clone();
						StackElement jmpDest = resultStack.pop();
						StackElement cond = resultStack.pop();

						if (jmpDest.isBottom() || cond.isBottom() || jmpDest.isTopNotJumpdest())
							continue;

						if (((EVMCFG) pp.getCFG()).getAllJumpdestLocations().contains(jmpDest.getNumber())
								|| jmpDest.isTop())
							result.add(resultStack);
					}

					if (result.isEmpty())
						return BOTTOM;
					else
						return new EVMAbstractState(result, memory, storage);
				}
				case "AddOperator": { // ADD

					for (AbstractStack stack : stacks) {
						if (stack.hasBottomUntil(2))
							continue;
						AbstractStack resultStack = stack.clone();
						StackElement opnd1 = resultStack.pop();
						StackElement opnd2 = resultStack.pop();

						resultStack.push(opnd1.sum(opnd2));
						result.add(resultStack);
					}

					if (result.isEmpty())
						return BOTTOM;
					else
						return new EVMAbstractState(result, memory, storage);
				}
				case "SubOperator": { // SUB

					for (AbstractStack stack : stacks) {
						if (stack.hasBottomUntil(2))
							continue;
						AbstractStack resultStack = stack.clone();
						StackElement opnd1 = resultStack.pop();
						StackElement opnd2 = resultStack.pop();

						resultStack.push(opnd1.sub(opnd2));
						result.add(resultStack);
					}

					if (result.isEmpty())
						return BOTTOM;
					else
						return new EVMAbstractState(result, memory, storage);
				}
				case "MulOperator": { // MUL

					for (AbstractStack stack : stacks) {
						if (stack.hasBottomUntil(2))
							continue;
						AbstractStack resultStack = stack.clone();
						StackElement opnd1 = resultStack.pop();
						StackElement opnd2 = resultStack.pop();

						resultStack.push(opnd1.mul(opnd2));
						result.add(resultStack);
					}

					if (result.isEmpty())
						return BOTTOM;
					else
						return new EVMAbstractState(result, memory, storage);
				}
				case "DivOperator": { // DIV
					for (AbstractStack stack : stacks) {
						if (stack.hasBottomUntil(2))
							continue;
						AbstractStack resultStack = stack.clone();
						StackElement opnd1 = resultStack.pop();
						StackElement opnd2 = resultStack.pop();

						try {
							resultStack.push(opnd1.div(opnd2));
						} catch (ArithmeticException e) {
							resultStack.push(StackElement.ZERO);
						}
						result.add(resultStack);
					}

					if (result.isEmpty())
						return BOTTOM;
					else
						return new EVMAbstractState(result, memory, storage);
				}
				case "SdivOperator": { // SDIV
					for (AbstractStack stack : stacks) {
						if (stack.hasBottomUntil(2))
							continue;
						AbstractStack resultStack = stack.clone();
						StackElement opnd1 = resultStack.pop();
						StackElement opnd2 = resultStack.pop();

						try {
							resultStack.push(opnd1.div(opnd2));
						} catch (ArithmeticException e) {
							resultStack.push(StackElement.ZERO);
						}
						result.add(resultStack);
					}

					if (result.isEmpty())
						return BOTTOM;
					else
						return new EVMAbstractState(result, memory, storage);
				}
				case "ModOperator": { // MOD
					for (AbstractStack stack : stacks) {
						if (stack.hasBottomUntil(2))
							continue;
						AbstractStack resultStack = stack.clone();
						StackElement opnd1 = resultStack.pop();
						StackElement opnd2 = resultStack.pop();

						resultStack.push(opnd1.mod(opnd2));
						result.add(resultStack);
					}

					if (result.isEmpty())
						return BOTTOM;
					else
						return new EVMAbstractState(result, memory, storage);
				}
				case "SmodOperator": { // SMOD
					for (AbstractStack stack : stacks) {
						if (stack.hasBottomUntil(2))
							continue;
						AbstractStack resultStack = stack.clone();
						StackElement opnd1 = resultStack.pop();
						StackElement opnd2 = resultStack.pop();

						resultStack.push(opnd1.mod(opnd2));
						result.add(resultStack);
					}

					if (result.isEmpty())
						return BOTTOM;
					else
						return new EVMAbstractState(result, memory, storage);
				}
				case "AddmodOperator": { // ADDMOD
					for (AbstractStack stack : stacks) {
						if (stack.hasBottomUntil(3))
							continue;
						AbstractStack resultStack = stack.clone();
						StackElement opnd1 = resultStack.pop();
						StackElement opnd2 = resultStack.pop();
						StackElement opnd3 = resultStack.pop();

						resultStack.push(opnd1.addmod(opnd2, opnd3));
						result.add(resultStack);
					}
					if (result.isEmpty())
						return BOTTOM;
					else
						return new EVMAbstractState(result, memory, storage);
				}
				case "MulmodOperator": { // MULMOD
					for (AbstractStack stack : stacks) {
						if (stack.hasBottomUntil(3))
							continue;
						AbstractStack resultStack = stack.clone();
						StackElement opnd1 = resultStack.pop();
						StackElement opnd2 = resultStack.pop();
						StackElement opnd3 = resultStack.pop();

						resultStack.push(opnd1.mulmod(opnd2, opnd3));
						result.add(resultStack);
					}

					if (result.isEmpty())
						return BOTTOM;
					else
						return new EVMAbstractState(result, memory, storage);
				}
				case "ExpOperator": { // EXP
					for (AbstractStack stack : stacks) {
						if (stack.hasBottomUntil(2))
							continue;
						AbstractStack resultStack = stack.clone();
						StackElement opnd1 = resultStack.pop();
						StackElement opnd2 = resultStack.pop();

						resultStack.push(opnd1.exp(opnd2));
						result.add(resultStack);
					}

					if (result.isEmpty())
						return BOTTOM;
					else
						return new EVMAbstractState(result, memory, storage);
				}
				case "SignextendOperator": { // SIGNEXTEND
					for (AbstractStack stack : stacks) {
						if (stack.hasBottomUntil(2))
							continue;
						AbstractStack resultStack = stack.clone();
						StackElement opnd1 = resultStack.pop();
						StackElement opnd2 = resultStack.pop();

						resultStack.push(opnd2);
						result.add(resultStack);
					}

					if (result.isEmpty())
						return BOTTOM;
					else
						return new EVMAbstractState(result, memory, storage);
				}
				case "LtOperator": { // LT
					for (AbstractStack stack : stacks) {
						if (stack.hasBottomUntil(2))
							continue;
						AbstractStack resultStack = stack.clone();
						StackElement opnd1 = resultStack.pop();
						StackElement opnd2 = resultStack.pop();

						resultStack.push(opnd1.lt(opnd2));
						result.add(resultStack);
					}

					if (result.isEmpty())
						return BOTTOM;
					else
						return new EVMAbstractState(result, memory, storage);
				}
				case "SltOperator": { // SLT
					for (AbstractStack stack : stacks) {
						if (stack.hasBottomUntil(2))
							continue;
						AbstractStack resultStack = stack.clone();
						StackElement opnd1 = resultStack.pop();
						StackElement opnd2 = resultStack.pop();

						resultStack.push(opnd1.lt(opnd2));
						result.add(resultStack);
					}

					if (result.isEmpty())
						return BOTTOM;
					else
						return new EVMAbstractState(result, memory, storage);
				}
				case "GtOperator": { // GT
					for (AbstractStack stack : stacks) {
						if (stack.hasBottomUntil(2))
							continue;
						AbstractStack resultStack = stack.clone();
						StackElement opnd1 = resultStack.pop();
						StackElement opnd2 = resultStack.pop();

						resultStack.push(opnd1.gt(opnd2));
						result.add(resultStack);
					}

					if (result.isEmpty())
						return BOTTOM;
					else
						return new EVMAbstractState(result, memory, storage);
				}
				case "SgtOperator": { // SGT
					for (AbstractStack stack : stacks) {
						if (stack.hasBottomUntil(2))
							continue;
						AbstractStack resultStack = stack.clone();
						StackElement opnd1 = resultStack.pop();
						StackElement opnd2 = resultStack.pop();

						resultStack.push(opnd1.gt(opnd2));
						result.add(resultStack);
					}

					if (result.isEmpty())
						return BOTTOM;
					else
						return new EVMAbstractState(result, memory, storage);
				}
				case "EqOperator": { // EQ
					for (AbstractStack stack : stacks) {
						if (stack.hasBottomUntil(2))
							continue;
						AbstractStack resultStack = stack.clone();
						StackElement opnd1 = resultStack.pop();
						StackElement opnd2 = resultStack.pop();

						resultStack.push(opnd1.eq(opnd2));
						result.add(resultStack);
					}

					if (result.isEmpty())
						return BOTTOM;
					else
						return new EVMAbstractState(result, memory, storage);
				}
				case "IszeroOperator": { // ISZERO
					for (AbstractStack stack : stacks) {
						if (stack.hasBottomUntil(1))
							continue;
						AbstractStack resultStack = stack.clone();
						StackElement opnd1 = resultStack.pop();

						resultStack.push(opnd1.isZero());
						result.add(resultStack);
					}

					if (result.isEmpty())
						return BOTTOM;
					else
						return new EVMAbstractState(result, memory, storage);
				}
				case "AndOperator": { // AND
					for (AbstractStack stack : stacks) {
						if (stack.hasBottomUntil(2))
							continue;
						AbstractStack resultStack = stack.clone();
						StackElement opnd1 = resultStack.pop();
						StackElement opnd2 = resultStack.pop();

						resultStack.push(opnd1.and(opnd2));
						result.add(resultStack);
					}

					if (result.isEmpty())
						return BOTTOM;
					else
						return new EVMAbstractState(result, memory, storage);
				}
				case "OrOperator": { // OR
					for (AbstractStack stack : stacks) {
						if (stack.hasBottomUntil(2))
							continue;
						AbstractStack resultStack = stack.clone();
						StackElement opnd1 = resultStack.pop();
						StackElement opnd2 = resultStack.pop();

						resultStack.push(opnd1.or(opnd2));
						result.add(resultStack);
					}

					if (result.isEmpty())
						return BOTTOM;
					else
						return new EVMAbstractState(result, memory, storage);
				}
				case "XorOperator": { // XOR
					for (AbstractStack stack : stacks) {
						if (stack.hasBottomUntil(2))
							continue;
						AbstractStack resultStack = stack.clone();
						StackElement opnd1 = resultStack.pop();
						StackElement opnd2 = resultStack.pop();

						resultStack.push(opnd1.xor(opnd2));
						result.add(resultStack);
					}

					if (result.isEmpty())
						return BOTTOM;
					else
						return new EVMAbstractState(result, memory, storage);
				}
				case "NotOperator": { // NOT
					for (AbstractStack stack : stacks) {
						if (stack.hasBottomUntil(1))
							continue;
						AbstractStack resultStack = stack.clone();
						StackElement opnd1 = resultStack.pop();

						resultStack.push(opnd1.not());
						result.add(resultStack);
					}

					if (result.isEmpty())
						return BOTTOM;
					else
						return new EVMAbstractState(result, memory, storage);
				}
				case "ByteOperator": { // BYTE
					for (AbstractStack stack : stacks) {
						if (stack.hasBottomUntil(2))
							continue;
						AbstractStack resultStack = stack.clone();
						StackElement indexOfByte = resultStack.pop();
						StackElement target = resultStack.pop();
						StackElement resultStackElement = StackElement.ZERO;

						if (target.isTop() || indexOfByte.isTop()) {
							resultStack.push(StackElement.TOP);
						} else if (target.isTopNotJumpdest() || indexOfByte.isTopNotJumpdest()) {
							resultStack.push(StackElement.NOT_JUMPDEST_TOP);
						} else {
							byte[] valueAsByteArray = target.getNumber().toByteArray();
							int intIndex = indexOfByte.getNumber().intValue();

							if (intIndex <= 0 || intIndex >= valueAsByteArray.length) {
								resultStackElement.lub(StackElement.ZERO);
							} else {
								int selectedByteAsInt = valueAsByteArray[intIndex];
								resultStackElement.lub(new StackElement(selectedByteAsInt));
							}

							resultStack.push(resultStackElement);
						}

						result.add(resultStack);
					}

					if (result.isEmpty())
						return BOTTOM;
					else
						return new EVMAbstractState(result, memory, storage);
				}
				case "ShlOperator": { // SHL
					for (AbstractStack stack : stacks) {
						if (stack.hasBottomUntil(2))
							continue;
						AbstractStack resultStack = stack.clone();
						StackElement opnd1 = resultStack.pop();
						StackElement opnd2 = resultStack.pop();

						resultStack.push(opnd1.shl(opnd2));
						result.add(resultStack);
					}

					if (result.isEmpty())
						return BOTTOM;
					else
						return new EVMAbstractState(result, memory, storage);
				}
				case "ShrOperator": { // SHR
					for (AbstractStack stack : stacks) {
						if (stack.hasBottomUntil(2))
							continue;
						AbstractStack resultStack = stack.clone();
						StackElement opnd1 = resultStack.pop();
						StackElement opnd2 = resultStack.pop();

						resultStack.push(opnd1.shr(opnd2));
						result.add(resultStack);
					}

					if (result.isEmpty())
						return BOTTOM;
					else
						return new EVMAbstractState(result, memory, storage);
				}
				case "SarOperator": { // SAR

					for (AbstractStack stack : stacks) {
						if (stack.hasBottomUntil(2))
							continue;
						AbstractStack resultStack = stack.clone();
						StackElement opnd1 = resultStack.pop();
						StackElement opnd2 = resultStack.pop();

						resultStack.push(opnd1.sar(opnd2));
						result.add(resultStack);
					}

					if (result.isEmpty())
						return BOTTOM;
					else
						return new EVMAbstractState(result, memory, storage);
				}
				case "Sha3Operator": { // SHA3
					for (AbstractStack stack : stacks) {
						if (stack.hasBottomUntil(2))
							continue;
						AbstractStack resultStack = stack.clone();
						StackElement offset = resultStack.pop();
						StackElement length = resultStack.pop();

						resultStack.push(StackElement.NOT_JUMPDEST_TOP);
						result.add(resultStack);
					}

					if (result.isEmpty())
						return BOTTOM;
					else
						return new EVMAbstractState(result, memory, storage);
				}
				case "BalanceOperator": { // BALANCE
					for (AbstractStack stack : stacks) {
						if (stack.hasBottomUntil(1))
							continue;
						AbstractStack resultStack = stack.clone();
						StackElement address = resultStack.pop();

						resultStack.push(StackElement.NOT_JUMPDEST_TOP);
						result.add(resultStack);
					}

					if (result.isEmpty())
						return BOTTOM;
					else
						return new EVMAbstractState(result, memory, storage);
				}
				case "CalldataloadOperator": { // CALLDATALOAD
					for (AbstractStack stack : stacks) {
						if (stack.hasBottomUntil(1))
							continue;
						AbstractStack resultStack = stack.clone();
						StackElement offset = resultStack.pop();

						resultStack.push(StackElement.NOT_JUMPDEST_TOP);
						result.add(resultStack);
					}

					if (result.isEmpty())
						return BOTTOM;
					else
						return new EVMAbstractState(result, memory, storage);
				}
				case "CalldatacopyOperator": { // CALLDATACOPY
					for (AbstractStack stack : stacks) {
						if (stack.hasBottomUntil(3))
							continue;
						AbstractStack resultStack = stack.clone();
						StackElement memOffset = resultStack.pop();
						StackElement dataOffset = resultStack.pop();
						StackElement length = resultStack.pop();

						result.add(resultStack);
					}

					if (result.isEmpty())
						return BOTTOM;
					else
						return new EVMAbstractState(result, memory, storage);
				}
				case "CodecopyOperator": { // CODECOPY
					for (AbstractStack stack : stacks) {
						if (stack.hasBottomUntil(3))
							continue;
						AbstractStack resultStack = stack.clone();
						StackElement memOffset = resultStack.pop();
						StackElement dataOffset = resultStack.pop();
						StackElement length = resultStack.pop();

						result.add(resultStack);
					}

					if (result.isEmpty())
						return BOTTOM;
					else
						return new EVMAbstractState(result, memory, storage);
				}
				case "ExtcodesizeOperator": { // EXTCODESIZE
					for (AbstractStack stack : stacks) {
						if (stack.hasBottomUntil(1))
							continue;
						AbstractStack resultStack = stack.clone();
						StackElement address = resultStack.pop();

						resultStack.push(StackElement.NOT_JUMPDEST_TOP);
						result.add(resultStack);
					}

					if (result.isEmpty())
						return BOTTOM;
					else
						return new EVMAbstractState(result, memory, storage);
				}
				case "ExtcodecopyOperator": { // EXTCODECOPY
					for (AbstractStack stack : stacks) {
						if (stack.hasBottomUntil(4))
							continue;
						AbstractStack resultStack = stack.clone();
						StackElement address = resultStack.pop();
						StackElement memOffset = resultStack.pop();
						StackElement dataOffset = resultStack.pop();
						StackElement length = resultStack.pop();

						result.add(resultStack);
					}

					if (result.isEmpty())
						return BOTTOM;
					else
						return new EVMAbstractState(result, memory, storage);
				}
				case "ReturndatacopyOperator": { // RETURNDATACOPY
					for (AbstractStack stack : stacks) {
						if (stack.hasBottomUntil(3))
							continue;
						AbstractStack resultStack = stack.clone();
						StackElement memOffset = resultStack.pop();
						StackElement dataOffset = resultStack.pop();
						StackElement length = resultStack.pop();

						result.add(resultStack);
					}

					if (result.isEmpty())
						return BOTTOM;
					else
						return new EVMAbstractState(result, memory, storage);
				}
				case "ExtcodehashOperator": { // EXTCODEHASH
					for (AbstractStack stack : stacks) {
						if (stack.hasBottomUntil(1))
							continue;
						AbstractStack resultStack = stack.clone();
						StackElement address = resultStack.pop();

						resultStack.push(StackElement.NOT_JUMPDEST_TOP);
						result.add(resultStack);
					}

					if (result.isEmpty())
						return BOTTOM;
					else
						return new EVMAbstractState(result, memory, storage);
				}
				case "BlockhashOperator": { // BLOCKHASH
					for (AbstractStack stack : stacks) {
						if (stack.hasBottomUntil(1))
							continue;
						AbstractStack resultStack = stack.clone();
						StackElement blockNumber = resultStack.pop();

						resultStack.push(StackElement.NOT_JUMPDEST_TOP);
						result.add(resultStack);
					}

					if (result.isEmpty())
						return BOTTOM;
					else
						return new EVMAbstractState(result, memory, storage);
				}
				case "PopOperator": { // POP
					for (AbstractStack stack : stacks) {
						if (stack.hasBottomUntil(1))
							continue;
						AbstractStack resultStack = stack.clone();
						resultStack.pop();
						result.add(resultStack);
					}

					if (result.isEmpty())
						return BOTTOM;
					else
						return new EVMAbstractState(result, memory, storage);
				}
				case "MloadOperator": { // MLOAD
					for (AbstractStack stack : stacks) {
						if (stack.hasBottomUntil(1))
							continue;
						AbstractStack resultStack = stack.clone();
						StackElement offset = resultStack.pop();

<<<<<<< HEAD
						if (mu_i.equals(StackElement.ZERO)) {
							// This is an error. We cannot read from memory if
							// there is no active words saved
							resultStack.push(StackElement.ZERO);
						} else if (offset.isTop()) {
							resultStack.push(StackElement.TOP);
=======
						if (offset.isTop()) {
							resultStack.push(StackElement.NUMERIC_TOP);
>>>>>>> f12cc46d
						} else if (offset.isTopNotJumpdest()) {
							resultStack.push(StackElement.NUMERIC_TOP);
						} else if (memory.isTop()) {
							resultStack.push(StackElement.NUMERIC_TOP);
						} else {
							byte[] mloadValue = memory.mload(offset.getNumber().intValue());

							StackElement mload = StackElement.fromBytes(mloadValue);

							if (mload.isBottom())
								continue;

							resultStack.push(mload);
						}

						result.add(resultStack);
					}

					if (result.isEmpty())
						return BOTTOM;
					else
						return new EVMAbstractState(result, memory, storage);
				}
				case "MstoreOperator": { // MSTORE
					AbstractMemory memoryResult = memory.bottom();

					for (AbstractStack stack : stacks) {
						if (stack.hasBottomUntil(2))
							continue;
						AbstractStack stackResult = stack.clone();

						StackElement offset = stackResult.pop();
						StackElement value = stackResult.pop();

						if (offset.isTop() || value.isTop() || offset.isTopNotJumpdest() || value.isTopNotJumpdest()) {
							memoryResult = AbstractMemory.TOP;
						} else if (memory.isTop()) {
							memoryResult = AbstractMemory.TOP;
						} else {
							byte[] valueBytes = convertStackElementToBytes(value);
							memoryResult = memoryResult.lub(memory.mstore(offset.getNumber().intValue(), valueBytes));
						}
						result.add(stackResult);
					}

					if (result.isEmpty())
						return BOTTOM;
					else
						return new EVMAbstractState(result, memoryResult, storage);
				}
				case "Mstore8Operator": { // MSTORE8
					AbstractMemory memoryResult = memory.bottom();

					for (AbstractStack stack : stacks) {
						if (stack.hasBottomUntil(2))
							continue;
						AbstractStack stackResult = stack.clone();

						StackElement offset = stackResult.pop();
						StackElement value = stackResult.pop();

						if (offset.isTop() || value.isTop() || offset.isTopNotJumpdest() || value.isTopNotJumpdest()) {
							memoryResult = AbstractMemory.TOP;
						} else if (memory.isTop()) {
							memoryResult = AbstractMemory.TOP;
						} else
							memoryResult = memoryResult.lub(
									memory.mstore8(offset.getNumber().intValue(), (byte) value.getNumber().intValue()));

						result.add(stackResult);
					}

					if (result.isEmpty())
						return BOTTOM;
					else
						return new EVMAbstractState(result, memoryResult, storage);
				}
				case "SloadOperator": { // SLOAD

					for (AbstractStack stack : stacks) {
						if (stack.hasBottomUntil(1))
							continue;
						AbstractStack resultStack = stack.clone();
						StackElement key = resultStack.pop();
						AbstractStorage storageCopy = storage.clone();

						StackElement valueToPush = StackElement.NUMERIC_TOP;
						if (key.isTop() || key.isTopNotJumpdest())
							valueToPush = StackElement.TOP;
						else {
							if (storage.getKeys().contains(key.getNumber()))
								valueToPush = valueToPush.lub(storage.getState(key.getNumber()));
							else {
								if (USE_STORAGE_LIVE && CONTRACT_ADDRESS != null) {
									StackElement valueCached = MyCache.getInstance()
											.get(Pair.of(CONTRACT_ADDRESS, key.getNumber()));

									if (valueCached == null) {
										long start = System.currentTimeMillis();
										valueToPush = getStorageAt(key.getNumber(), CONTRACT_ADDRESS); // API
																										// request
										long timeLostToGetStorage = System.currentTimeMillis() - start;

										MyCache.getInstance().updateTimeLostToGetStorage(CONTRACT_ADDRESS,
												timeLostToGetStorage);

										MyCache.getInstance().put(Pair.of(CONTRACT_ADDRESS, key.getNumber()),
												valueToPush);
									} else {
										valueToPush = valueCached;
										log.debug("Value cached");
									}
								} else
									valueToPush = StackElement.TOP;
							}
						}

						resultStack.push(valueToPush);
						result.add(resultStack);
					}

					if (result.isEmpty())
						return BOTTOM;
					else
						return new EVMAbstractState(result, memory, storage);
				}
				case "SstoreOperator": { // SSTORE

					AbstractStorage storageResult = storage.bottom();

					for (AbstractStack stack : stacks) {
						if (stack.hasBottomUntil(2))
							continue;
						AbstractStack resultStack = stack.clone();
						StackElement key = resultStack.pop();
						StackElement value = resultStack.pop();

						AbstractStorage storageCopy = storage.clone();

						if (!(key.isTop() || key.isTopNotJumpdest()))
							storageResult = storageCopy.putState(key.getNumber(), value);

						result.add(resultStack);
					}

					if (result.isEmpty())
						return BOTTOM;
					else
						return new EVMAbstractState(result, memory, storageResult);
				}
				case "Dup1Operator": { // DUP1

					for (AbstractStack stack : stacks) {
						if (stack.hasBottomUntil(1))
							continue;
						AbstractStack resultStack = dupX(1, stack.clone());
						result.add(resultStack);
					}

					if (result.isEmpty())
						return BOTTOM;
					else
						return new EVMAbstractState(result, memory, storage);
				}
				case "Dup2Operator": { // DUP2

					for (AbstractStack stack : stacks) {
						if (stack.hasBottomUntil(2))
							continue;
						AbstractStack resultStack = dupX(2, stack.clone());
						result.add(resultStack);
					}

					if (result.isEmpty())
						return BOTTOM;
					else
						return new EVMAbstractState(result, memory, storage);
				}
				case "Dup3Operator": { // DUP3

					for (AbstractStack stack : stacks) {
						if (stack.hasBottomUntil(3))
							continue;
						AbstractStack resultStack = dupX(3, stack.clone());
						result.add(resultStack);
					}

					if (result.isEmpty())
						return BOTTOM;
					else
						return new EVMAbstractState(result, memory, storage);
				}
				case "Dup4Operator": { // DUP4

					for (AbstractStack stack : stacks) {
						if (stack.hasBottomUntil(4))
							continue;
						AbstractStack resultStack = dupX(4, stack.clone());
						result.add(resultStack);
					}

					if (result.isEmpty())
						return BOTTOM;
					else
						return new EVMAbstractState(result, memory, storage);
				}
				case "Dup5Operator": { // DUP5

					for (AbstractStack stack : stacks) {
						if (stack.hasBottomUntil(5))
							continue;
						AbstractStack resultStack = dupX(5, stack.clone());
						result.add(resultStack);
					}

					if (result.isEmpty())
						return BOTTOM;
					else
						return new EVMAbstractState(result, memory, storage);
				}
				case "Dup6Operator": { // DUP6

					for (AbstractStack stack : stacks) {
						if (stack.hasBottomUntil(6))
							continue;
						AbstractStack resultStack = dupX(6, stack.clone());
						result.add(resultStack);
					}

					if (result.isEmpty())
						return BOTTOM;
					else
						return new EVMAbstractState(result, memory, storage);
				}
				case "Dup7Operator": { // DUP7

					for (AbstractStack stack : stacks) {
						if (stack.hasBottomUntil(7))
							continue;
						AbstractStack resultStack = dupX(7, stack.clone());
						result.add(resultStack);
					}

					if (result.isEmpty())
						return BOTTOM;
					else
						return new EVMAbstractState(result, memory, storage);
				}
				case "Dup8Operator": { // DUP8

					for (AbstractStack stack : stacks) {
						if (stack.hasBottomUntil(8))
							continue;
						AbstractStack resultStack = dupX(8, stack.clone());
						result.add(resultStack);
					}

					if (result.isEmpty())
						return BOTTOM;
					else
						return new EVMAbstractState(result, memory, storage);
				}
				case "Dup9Operator": { // DUP9

					for (AbstractStack stack : stacks) {
						if (stack.hasBottomUntil(9))
							continue;
						AbstractStack resultStack = dupX(9, stack.clone());
						result.add(resultStack);
					}

					if (result.isEmpty())
						return BOTTOM;
					else
						return new EVMAbstractState(result, memory, storage);
				}
				case "Dup10Operator": { // DUP10

					for (AbstractStack stack : stacks) {
						if (stack.hasBottomUntil(10))
							continue;
						AbstractStack resultStack = dupX(10, stack.clone());
						result.add(resultStack);
					}

					if (result.isEmpty())
						return BOTTOM;
					else
						return new EVMAbstractState(result, memory, storage);
				}
				case "Dup11Operator": { // DUP11

					for (AbstractStack stack : stacks) {
						if (stack.hasBottomUntil(11))
							continue;
						AbstractStack resultStack = dupX(11, stack.clone());
						result.add(resultStack);
					}

					if (result.isEmpty())
						return BOTTOM;
					else
						return new EVMAbstractState(result, memory, storage);
				}
				case "Dup12Operator": { // DUP12

					for (AbstractStack stack : stacks) {
						if (stack.hasBottomUntil(12))
							continue;
						AbstractStack resultStack = dupX(12, stack.clone());
						result.add(resultStack);
					}

					if (result.isEmpty())
						return BOTTOM;
					else
						return new EVMAbstractState(result, memory, storage);
				}
				case "Dup13Operator": { // DUP13

					for (AbstractStack stack : stacks) {
						if (stack.hasBottomUntil(13))
							continue;
						AbstractStack resultStack = dupX(13, stack.clone());
						result.add(resultStack);
					}

					if (result.isEmpty())
						return BOTTOM;
					else
						return new EVMAbstractState(result, memory, storage);
				}
				case "Dup14Operator": { // DUP14

					for (AbstractStack stack : stacks) {
						if (stack.hasBottomUntil(14))
							continue;
						AbstractStack resultStack = dupX(14, stack.clone());
						result.add(resultStack);
					}

					if (result.isEmpty())
						return BOTTOM;
					else
						return new EVMAbstractState(result, memory, storage);
				}
				case "Dup15Operator": { // DUP15

					for (AbstractStack stack : stacks) {
						if (stack.hasBottomUntil(15))
							continue;
						AbstractStack resultStack = dupX(15, stack.clone());
						result.add(resultStack);
					}

					if (result.isEmpty())
						return BOTTOM;
					else
						return new EVMAbstractState(result, memory, storage);
				}
				case "Dup16Operator": { // DUP16

					for (AbstractStack stack : stacks) {
						if (stack.hasBottomUntil(16))
							continue;
						AbstractStack resultStack = dupX(16, stack.clone());
						result.add(resultStack);
					}

					if (result.isEmpty())
						return BOTTOM;
					else
						return new EVMAbstractState(result, memory, storage);
				}
				case "Swap1Operator": { // SWAP1

					for (AbstractStack stack : stacks) {
						if (stack.hasBottomUntil(2))
							continue;
						AbstractStack resultStack = swapX(1, stack.clone());
						result.add(resultStack);
					}

					if (result.isEmpty())
						return BOTTOM;
					else
						return new EVMAbstractState(result, memory, storage);
				}
				case "Swap2Operator": { // SWAP2

					for (AbstractStack stack : stacks) {
						if (stack.hasBottomUntil(3))
							continue;
						AbstractStack resultStack = swapX(2, stack.clone());
						result.add(resultStack);
					}

					if (result.isEmpty())
						return BOTTOM;
					else
						return new EVMAbstractState(result, memory, storage);
				}
				case "Swap3Operator": { // SWAP3

					for (AbstractStack stack : stacks) {
						if (stack.hasBottomUntil(4))
							continue;
						AbstractStack resultStack = swapX(3, stack.clone());
						result.add(resultStack);
					}

					if (result.isEmpty())
						return BOTTOM;
					else
						return new EVMAbstractState(result, memory, storage);
				}
				case "Swap4Operator": { // SWAP4

					for (AbstractStack stack : stacks) {
						if (stack.hasBottomUntil(5))
							continue;
						AbstractStack resultStack = swapX(4, stack.clone());
						result.add(resultStack);
					}

					if (result.isEmpty())
						return BOTTOM;
					else
						return new EVMAbstractState(result, memory, storage);
				}
				case "Swap5Operator": { // SWAP5

					for (AbstractStack stack : stacks) {
						if (stack.hasBottomUntil(6))
							continue;
						AbstractStack resultStack = swapX(5, stack.clone());
						result.add(resultStack);
					}

					if (result.isEmpty())
						return BOTTOM;
					else
						return new EVMAbstractState(result, memory, storage);
				}
				case "Swap6Operator": { // SWAP6

					for (AbstractStack stack : stacks) {
						if (stack.hasBottomUntil(7))
							continue;
						AbstractStack resultStack = swapX(6, stack.clone());
						result.add(resultStack);
					}

					if (result.isEmpty())
						return BOTTOM;
					else
						return new EVMAbstractState(result, memory, storage);
				}
				case "Swap7Operator": { // SWAP7

					for (AbstractStack stack : stacks) {
						if (stack.hasBottomUntil(8))
							continue;
						AbstractStack resultStack = swapX(7, stack.clone());
						result.add(resultStack);
					}

					if (result.isEmpty())
						return BOTTOM;
					else
						return new EVMAbstractState(result, memory, storage);
				}
				case "Swap8Operator": { // SWAP8

					for (AbstractStack stack : stacks) {
						if (stack.hasBottomUntil(9))
							continue;
						AbstractStack resultStack = swapX(8, stack.clone());
						result.add(resultStack);
					}

					if (result.isEmpty())
						return BOTTOM;
					else
						return new EVMAbstractState(result, memory, storage);
				}
				case "Swap9Operator": { // SWAP9

					for (AbstractStack stack : stacks) {
						if (stack.hasBottomUntil(10))
							continue;
						AbstractStack resultStack = swapX(9, stack.clone());
						result.add(resultStack);
					}

					if (result.isEmpty())
						return BOTTOM;
					else
						return new EVMAbstractState(result, memory, storage);
				}
				case "Swap10Operator": { // SWAP10

					for (AbstractStack stack : stacks) {
						if (stack.hasBottomUntil(11))
							continue;
						AbstractStack resultStack = swapX(10, stack.clone());
						result.add(resultStack);
					}

					if (result.isEmpty())
						return BOTTOM;
					else
						return new EVMAbstractState(result, memory, storage);
				}
				case "Swap11Operator": { // SWAP11

					for (AbstractStack stack : stacks) {
						if (stack.hasBottomUntil(12))
							continue;
						AbstractStack resultStack = swapX(11, stack.clone());
						result.add(resultStack);
					}

					if (result.isEmpty())
						return BOTTOM;
					else
						return new EVMAbstractState(result, memory, storage);
				}
				case "Swap12Operator": { // SWAP12

					for (AbstractStack stack : stacks) {
						if (stack.hasBottomUntil(13))
							continue;
						AbstractStack resultStack = swapX(12, stack.clone());
						result.add(resultStack);
					}

					if (result.isEmpty())
						return BOTTOM;
					else
						return new EVMAbstractState(result, memory, storage);
				}
				case "Swap13Operator": { // SWAP13

					for (AbstractStack stack : stacks) {
						if (stack.hasBottomUntil(14))
							continue;
						AbstractStack resultStack = swapX(13, stack.clone());
						result.add(resultStack);
					}

					if (result.isEmpty())
						return BOTTOM;
					else
						return new EVMAbstractState(result, memory, storage);
				}
				case "Swap14Operator": { // SWAP14

					for (AbstractStack stack : stacks) {
						if (stack.hasBottomUntil(15))
							continue;
						AbstractStack resultStack = swapX(14, stack.clone());
						result.add(resultStack);
					}

					if (result.isEmpty())
						return BOTTOM;
					else
						return new EVMAbstractState(result, memory, storage);
				}
				case "Swap15Operator": { // SWAP15

					for (AbstractStack stack : stacks) {
						if (stack.hasBottomUntil(16))
							continue;
						AbstractStack resultStack = swapX(15, stack.clone());
						result.add(resultStack);
					}

					if (result.isEmpty())
						return BOTTOM;
					else
						return new EVMAbstractState(result, memory, storage);
				}
				case "Swap16Operator": { // SWAP16

					for (AbstractStack stack : stacks) {
						if (stack.hasBottomUntil(17))
							continue;
						AbstractStack resultStack = swapX(16, stack.clone());
						result.add(resultStack);
					}

					if (result.isEmpty())
						return BOTTOM;
					else
						return new EVMAbstractState(result, memory, storage);
				}
				case "Log0Operator": { // LOG0
					for (AbstractStack stack : stacks) {
						if (stack.hasBottomUntil(2))
							continue;
						AbstractStack resultStack = stack.clone();
						StackElement offset = resultStack.pop();
						StackElement length = resultStack.pop();

						result.add(resultStack);
					}

					if (result.isEmpty())
						return BOTTOM;
					else
						return new EVMAbstractState(result, memory, storage);
				}
				case "Log1Operator": { // LOG1
					for (AbstractStack stack : stacks) {
						if (stack.hasBottomUntil(3))
							continue;
						AbstractStack resultStack = stack.clone();
						StackElement offset = resultStack.pop();
						StackElement length = resultStack.pop();
						resultStack.pop();

						result.add(resultStack);
					}

					if (result.isEmpty())
						return BOTTOM;
					else
						return new EVMAbstractState(result, memory, storage);
				}
				case "Log2Operator": { // LOG2
					for (AbstractStack stack : stacks) {
						if (stack.hasBottomUntil(4))
							continue;
						AbstractStack resultStack = stack.clone();
						StackElement offset = resultStack.pop();
						StackElement length = resultStack.pop();
						resultStack.pop();
						resultStack.pop();

						result.add(resultStack);
					}

					if (result.isEmpty())
						return BOTTOM;
					else
						return new EVMAbstractState(result, memory, storage);
				}
				case "Log3Operator": { // LOG3
					for (AbstractStack stack : stacks) {
						if (stack.hasBottomUntil(5))
							continue;
						AbstractStack resultStack = stack.clone();
						StackElement offset = resultStack.pop();
						StackElement length = resultStack.pop();
						resultStack.pop();
						resultStack.pop();
						resultStack.pop();

						result.add(resultStack);
					}

					if (result.isEmpty())
						return BOTTOM;
					else
						return new EVMAbstractState(result, memory, storage);
				}
				case "Log4Operator": { // LOG4
					for (AbstractStack stack : stacks) {
						if (stack.hasBottomUntil(6))
							continue;
						AbstractStack resultStack = stack.clone();
						StackElement offset = resultStack.pop();
						StackElement length = resultStack.pop();
						resultStack.pop();
						resultStack.pop();
						resultStack.pop();
						resultStack.pop();

						result.add(resultStack);
					}

					if (result.isEmpty())
						return BOTTOM;
					else
						return new EVMAbstractState(result, memory, storage);
				}
				case "CreateOperator": { // CREATE
					for (AbstractStack stack : stacks) {
						if (stack.hasBottomUntil(3))
							continue;
						AbstractStack resultStack = stack.clone();
						StackElement value = resultStack.pop();
						StackElement offset = resultStack.pop();
						StackElement length = resultStack.pop();

						resultStack.push(StackElement.NOT_JUMPDEST_TOP);
						result.add(resultStack);
					}

					if (result.isEmpty())
						return BOTTOM;
					else
						return new EVMAbstractState(result, memory, storage);
				}
				case "Create2Operator": { // CREATE2
					for (AbstractStack stack : stacks) {
						if (stack.hasBottomUntil(4))
							continue;
						AbstractStack resultStack = stack.clone();
						StackElement value = resultStack.pop();
						StackElement offset = resultStack.pop();
						StackElement length = resultStack.pop();
						StackElement salt = resultStack.pop();

						resultStack.push(StackElement.NOT_JUMPDEST_TOP);
						result.add(resultStack);
					}

					if (result.isEmpty())
						return BOTTOM;
					else
						return new EVMAbstractState(result, memory, storage);
				}
				case "CallOperator": { // CALL
					for (AbstractStack stack : stacks) {
						if (stack.hasBottomUntil(7))
							continue;
						AbstractStack resultStack = stack.clone();
						StackElement gas = resultStack.pop();
						StackElement to = resultStack.pop();
						StackElement value = resultStack.pop();
						StackElement inOffset = resultStack.pop();
						StackElement inLength = resultStack.pop();
						StackElement outOffset = resultStack.pop();
						StackElement outLength = resultStack.pop();

						resultStack.push(StackElement.NOT_JUMPDEST_TOP);
						result.add(resultStack);
					}

					if (result.isEmpty())
						return BOTTOM;
					else
						return new EVMAbstractState(result, memory, storage);
				}
				case "CallcodeOperator": { // CALLCODE
					for (AbstractStack stack : stacks) {
						if (stack.hasBottomUntil(7))
							continue;
						AbstractStack resultStack = stack.clone();
						StackElement gas = resultStack.pop();
						StackElement to = resultStack.pop();
						StackElement value = resultStack.pop();
						StackElement inOffset = resultStack.pop();
						StackElement inLength = resultStack.pop();
						StackElement outOffset = resultStack.pop();
						StackElement outLength = resultStack.pop();

						resultStack.push(StackElement.NOT_JUMPDEST_TOP);
						result.add(resultStack);
					}

					if (result.isEmpty())
						return BOTTOM;
					else
						return new EVMAbstractState(result, memory, storage);
				}
				case "ReturnOperator": { // RETURN
					for (AbstractStack stack : stacks) {
						if (stack.hasBottomUntil(2))
							continue;
						AbstractStack resultStack = stack.clone();
						StackElement offset = resultStack.pop();
						StackElement length = resultStack.pop();

						result.add(resultStack);
					}

					if (result.isEmpty())
						return BOTTOM;
					else
						return new EVMAbstractState(result, memory, storage);
				}
				case "DelegatecallOperator": { // DELEGATECALL
					for (AbstractStack stack : stacks) {
						if (stack.hasBottomUntil(6))
							continue;
						AbstractStack resultStack = stack.clone();
						StackElement gas = resultStack.pop();
						StackElement to = resultStack.pop();
						StackElement inOffset = resultStack.pop();
						StackElement inLength = resultStack.pop();
						StackElement outOffset = resultStack.pop();
						StackElement outLength = resultStack.pop();

						resultStack.push(StackElement.NOT_JUMPDEST_TOP);
						result.add(resultStack);
					}

					if (result.isEmpty())
						return BOTTOM;
					else
						return new EVMAbstractState(result, memory, storage);
				}
				case "StaticcallOperator": { // STATICCALL
					for (AbstractStack stack : stacks) {
						if (stack.hasBottomUntil(6))
							continue;
						AbstractStack resultStack = stack.clone();
						StackElement gas = resultStack.pop();
						StackElement to = resultStack.pop();
						StackElement inOffset = resultStack.pop();
						StackElement inLength = resultStack.pop();
						StackElement outOffset = resultStack.pop();
						StackElement outLength = resultStack.pop();

						resultStack.push(StackElement.NOT_JUMPDEST_TOP);
						result.add(resultStack);
					}

					if (result.isEmpty())
						return BOTTOM;
					else
						return new EVMAbstractState(result, memory, storage);
				}
				case "RevertOperator": { // REVERT
					for (AbstractStack stack : stacks) {
						if (stack.hasBottomUntil(2))
							continue;
						AbstractStack resultStack = stack.clone();
						StackElement offset = resultStack.pop();
						StackElement length = resultStack.pop();

						result.add(resultStack);
					}

					if (result.isEmpty())
						return BOTTOM;
					else
						return new EVMAbstractState(result, memory, storage);
				}
				case "InvalidOperator": { // INVALID
					return this;
				}
				case "SelfdestructOperator": { // SELFDESTRUCT
					for (AbstractStack stack : stacks) {
						if (stack.hasBottomUntil(1))
							continue;
						AbstractStack resultStack = stack.clone();
						StackElement recipient = resultStack.pop();

						result.add(resultStack);
					}

					if (result.isEmpty())
						return BOTTOM;
					else
						return new EVMAbstractState(result, memory, storage);
				}
				}
			}
		}

		if (!(expression instanceof Skip))
			throw new SemanticException("Reachable just with the skip node");

		return top();
	}

	/**
	 * Duplicates the x-th element from the top of the stack and returns the
	 * modified stack.
	 *
	 * @param x     The position of the element to duplicate from the top of the
	 *                  stack.
	 * @param stack The original stack.
	 * 
	 * @return A new stack with the specified element duplicated at the top.
	 */
	private AbstractStack dupX(int x, AbstractStack stack) {
		if (stack.hasBottomUntil(x))
			return stack.bottom();

		List<StackElement> clone = stack.clone().getStack();
		Object[] obj = clone.toArray();

		int first;
		if (stack.size() < AbstractStack.getStackLimit())
			first = AbstractStack.getStackLimit();
		else
			first = clone.size();

		StackElement tmp = (StackElement) obj[first - x];

		ArrayList<StackElement> result = new ArrayList<>();

		for (int i = 0; i < clone.size(); i++)
			result.add((StackElement) obj[i]);

		result.add(tmp);
		result.remove(0);

		return new AbstractStack(result);
	}

	/**
	 * Swaps the 1st with the (x + 1)-th element from the top of the stack and
	 * returns the modified stack.
	 *
	 * @param x     The position of the element to swap with the top of the
	 *                  stack.
	 * @param stack The original stack.
	 * 
	 * @return A new stack with the specified elements swapped.
	 */
	private AbstractStack swapX(int x, AbstractStack stack) {
		if (stack.hasBottomUntil(x + 1))
			return stack.bottom();

		List<StackElement> clone = stack.clone().getStack();
		Object[] obj = clone.toArray();
		int first;

		if (stack.size() < AbstractStack.getStackLimit())
			first = AbstractStack.getStackLimit() - 1;
		else
			first = clone.size() - 1;

		Object tmp = obj[first];
		obj[first] = obj[first - x];
		obj[first - x] = tmp;

		ArrayList<StackElement> result = new ArrayList<>();

		for (int i = 0; i < clone.size(); i++)
			result.add((StackElement) obj[i]);

		return new AbstractStack(result);
	}

	@Override
	public EVMAbstractState assume(ValueExpression expression, ProgramPoint src, ProgramPoint dest,
			SemanticOracle oracle) {
		// Ensures BOTTOM and TOP propagation
		if (this.isBottom() || this.isTop())
			return this;

		if (expression instanceof UnaryExpression) {
			UnaryExpression un = (UnaryExpression) expression;
			UnaryOperator op = un.getOperator();

			if (op instanceof JumpiOperator) { // JUMPI

				@SuppressWarnings("unchecked")
				Pair<Set<AbstractStack>, Set<AbstractStack>> split = ((Pair<Set<AbstractStack>,
						Set<AbstractStack>>) ((Constant) un.getExpression()).getValue());
				if (split.getLeft().isEmpty() && split.getRight().isEmpty())
					return top();
				else if (split.getLeft().isEmpty())
					return bottom();
				return new EVMAbstractState(new AbstractStackSet(split.getLeft(), false), memory, storage);

			} else if (op instanceof LogicalNegation) {
				// Get the expression wrapped by LogicalNegation
				SymbolicExpression wrappedExpr = un.getExpression();

				if (wrappedExpr instanceof UnaryExpression) {
					UnaryOperator wrappedOperator = ((UnaryExpression) wrappedExpr).getOperator();

					// Check if LogicalNegation is wrapping a JUMPI
					if (wrappedOperator instanceof JumpiOperator) { // !JUMPI

						@SuppressWarnings("unchecked")
						Pair<Set<AbstractStack>,
								Set<AbstractStack>> split = ((Pair<Set<AbstractStack>, Set<
										AbstractStack>>) ((Constant) ((UnaryExpression) wrappedExpr).getExpression())
												.getValue());
						if (split.getLeft().isEmpty() && split.getRight().isEmpty())
							return top();
						else if (split.getRight().isEmpty())
							return bottom();
						return new EVMAbstractState(new AbstractStackSet(split.getRight(), false), memory, storage);
					}
				}
			}
		}

		return this;
	}

	@Override
	public EVMAbstractState forgetIdentifier(Identifier id) {
		// nothing to do here
		return this;
	}

	@Override
	public EVMAbstractState forgetIdentifiersIf(Predicate<Identifier> test) {
		// nothing to do here
		return this;
	}

	@Override
	public Satisfiability satisfies(ValueExpression expression, ProgramPoint pp, SemanticOracle oracle) {
		// nothing to do here
		return Satisfiability.UNKNOWN;
	}

	@Override
	public EVMAbstractState pushScope(ScopeToken token) {
		// nothing to do here
		return this;
	}

	@Override
	public EVMAbstractState popScope(ScopeToken token) {
		// nothing to do here
		return this;
	}

	@Override
	public StructuredRepresentation representation() {
		if (isBottom())
			return Lattice.bottomRepresentation();
		else if (isTop())
			return Lattice.topRepresentation();

		return new StringRepresentation(
				"{ stacks: " + stacks + ", memory: " + memory + ", storage: " + storage + " }");
	}

	@Override
	public EVMAbstractState top() {
		return TOP;
	}

	@Override
	public EVMAbstractState bottom() {
		return BOTTOM;
	}

	@Override
	public boolean isTop() {
		return this == TOP;
	}

	@Override
	public boolean isBottom() {
		return this == BOTTOM;
	}

	/**
	 * Helper method to convert a memory word to a BigInteger.
	 * 
	 * @param expression the memory word to convert
	 * 
	 * @return the BigInteger corresponding to the memory word
	 */
	private Number toBigInteger(SymbolicExpression expression) {
		Constant c = (Constant) expression;
		String hex = (String) c.getValue();
		return toBigInteger(hex);
	}

	private Number toBigInteger(String str) {
		String hexadecimal = str.substring(2);
		BigInteger bigIntVal = new BigInteger(hexadecimal, 16);
		return new Number(bigIntVal);
	}

	@Override
	public int hashCode() {
		return Objects.hash(isTop, memory, stacks, storage);
	}

	@Override
	public boolean equals(Object obj) {
		if (this == obj)
			return true;
		if (obj == null)
			return false;
		if (getClass() != obj.getClass())
			return false;
		EVMAbstractState other = (EVMAbstractState) obj;
		return isTop == other.isTop && Objects.equals(memory, other.memory) && Objects.equals(stacks, other.stacks)
				&& Objects.equals(storage, other.storage);
	}

	/**
	 * Getter for the interval value at the top of the stack.
	 * 
	 * @return the interval value at the top of the stack.
	 */
	public Set<StackElement> getTop() {
		Set<StackElement> result = new HashSet<>();
		for (AbstractStack stack : stacks)
			result.add(stack.getTop());

		return result;
	}
	
	/**
	 * Yields the second elements of all the stacks in the stack set.
	 * @return the second elements of all the stacks in the stack set
	 */
	public Set<StackElement> getSecondElement() {
		Set<StackElement> result = new HashSet<>();
		for (AbstractStack stack : stacks)
			result.add(stack.getSecondElement());

		return result;
	}

	@Override
	public EVMAbstractState wideningAux(EVMAbstractState other) throws SemanticException {
		return new EVMAbstractState(stacks.widening(other.stacks),
				memory.widening(other.getMemory()),
				storage.widening(other.storage));
	}

	@Override
	public EVMAbstractState lubAux(EVMAbstractState other) throws SemanticException {
		return new EVMAbstractState(stacks.lubAux(other.stacks),
				memory.lub(other.getMemory()),
				storage.lub(other.storage));
	}

	@Override
	public EVMAbstractState glbAux(EVMAbstractState other) throws SemanticException {
		return new EVMAbstractState(stacks.glbAux(other.stacks),
				memory.glb(other.getMemory()),
				storage.glb(other.storage));
	}

	@Override
	public boolean lessOrEqualAux(EVMAbstractState other) throws SemanticException {
		return stacks.lessOrEqual(other.stacks) &&
				memory.lessOrEqual(other.getMemory()) &&
				storage.lessOrEqual(other.getStorage());
	}

	/**
	 * Prints the hexadecimal representation of a byte array to the standard
	 * output.
	 *
	 * @param bytes The byte array to be printed in hexadecimal format.
	 *                  <p>
	 *                  This method iterates through each byte in the array and
	 *                  prints its hexadecimal representation. Each byte is
	 *                  formatted as a two-digit uppercase hexadecimal value,
	 *                  separated by a space. After printing all bytes, a
	 *                  newline character is appended to the output.
	 *                  </p>
	 *
	 * @throws IllegalArgumentException If the input {@code bytes} is
	 *                                      {@code null}.
	 */
	public static void printByte(byte[] bytes) {
		for (byte b : bytes)
			System.out.printf("%02X ", b);
		System.out.println();
	}

	/**
	 * Retrieves the storage value at a specific key for a given Ethereum
	 * contract address using the Etherscan API.
	 *
	 * @param key     the storage key as a Number. This key will be converted to
	 *                    a hexadecimal string.
	 * @param address the Ethereum contract address as a String.
	 * 
	 * @return a {@link StackElement} containing the storage value if the
	 *             request is successful, or {@link StackElement#TOP} if an
	 *             error occurs.
	 */
	public StackElement getStorageAt(Number key, String address) {
		try {
			BigInteger toHex = Number.toBigInteger(key);
			String hexString = "0x" + toHex.toString(16);

			String getStorageAtRequest;
			synchronized (MyCache.getInstance()) {
				Thread.sleep(500);
				getStorageAtRequest = EVMFrontend.etherscanRequest("proxy", "eth_getStorageAt", hexString, address);
			}

			if (getStorageAtRequest == null || getStorageAtRequest.isEmpty()) {
				System.err.println("ERROR: couldn't download contract's storage.");
				return StackElement.TOP;
			}

			String[] test = getStorageAtRequest.split("\"");
			String bytecode = test[9].substring(2);

			BigInteger decimal = new BigInteger(bytecode, 16);

			return new StackElement(decimal);
		} catch (IOException | InterruptedException e) {
			log.error(e.getMessage());
		}

		return StackElement.TOP;
	}

	private byte[] convertStackElementToBytes(StackElement element) {
		byte[] bytes = new byte[32];
		BigInteger bigIntValue = Number.toBigInteger(element.getNumber());

		for (int i = 0; i < 32; i++) {
			bytes[31 - i] = bigIntValue.shiftRight(i * 8).byteValue();
		}

		return bytes;
	}

	@Override
	public boolean knowsIdentifier(Identifier id) {
		return true;
	}
}<|MERGE_RESOLUTION|>--- conflicted
+++ resolved
@@ -928,21 +928,12 @@
 						AbstractStack resultStack = stack.clone();
 						StackElement offset = resultStack.pop();
 
-<<<<<<< HEAD
-						if (mu_i.equals(StackElement.ZERO)) {
-							// This is an error. We cannot read from memory if
-							// there is no active words saved
-							resultStack.push(StackElement.ZERO);
-						} else if (offset.isTop()) {
+						if (offset.isTop()) {
 							resultStack.push(StackElement.TOP);
-=======
-						if (offset.isTop()) {
-							resultStack.push(StackElement.NUMERIC_TOP);
->>>>>>> f12cc46d
 						} else if (offset.isTopNotJumpdest()) {
-							resultStack.push(StackElement.NUMERIC_TOP);
+							resultStack.push(StackElement.TOP);
 						} else if (memory.isTop()) {
-							resultStack.push(StackElement.NUMERIC_TOP);
+							resultStack.push(StackElement.TOP);
 						} else {
 							byte[] mloadValue = memory.mload(offset.getNumber().intValue());
 
@@ -1025,7 +1016,7 @@
 						StackElement key = resultStack.pop();
 						AbstractStorage storageCopy = storage.clone();
 
-						StackElement valueToPush = StackElement.NUMERIC_TOP;
+						StackElement valueToPush = StackElement.TOP;
 						if (key.isTop() || key.isTopNotJumpdest())
 							valueToPush = StackElement.TOP;
 						else {
