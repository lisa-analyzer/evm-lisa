package it.unipr.analysis;

import java.io.IOException;
import java.math.BigInteger;
import java.util.ArrayList;
import java.util.HashSet;
import java.util.List;
import java.util.Objects;
import java.util.Set;
import java.util.function.Predicate;

import org.apache.commons.lang3.tuple.Pair;
import org.apache.logging.log4j.LogManager;
import org.apache.logging.log4j.Logger;

import it.unipr.analysis.operator.JumpiOperator;
import it.unipr.cfg.EVMCFG;
import it.unipr.frontend.EVMFrontend;
import it.unive.lisa.analysis.BaseLattice;
import it.unive.lisa.analysis.Lattice;
import it.unive.lisa.analysis.ScopeToken;
import it.unive.lisa.analysis.SemanticException;
import it.unive.lisa.analysis.SemanticOracle;
import it.unive.lisa.analysis.lattices.Satisfiability;
import it.unive.lisa.analysis.value.ValueDomain;
import it.unive.lisa.program.cfg.ProgramPoint;
import it.unive.lisa.symbolic.SymbolicExpression;
import it.unive.lisa.symbolic.value.Constant;
import it.unive.lisa.symbolic.value.Identifier;
import it.unive.lisa.symbolic.value.Skip;
import it.unive.lisa.symbolic.value.UnaryExpression;
import it.unive.lisa.symbolic.value.ValueExpression;
import it.unive.lisa.symbolic.value.operator.unary.LogicalNegation;
import it.unive.lisa.symbolic.value.operator.unary.UnaryOperator;
import it.unive.lisa.util.representation.StringRepresentation;
import it.unive.lisa.util.representation.StructuredRepresentation;

public class EVMAbstractState
		implements ValueDomain<EVMAbstractState>, BaseLattice<EVMAbstractState> {

	private static final Logger log = LogManager.getLogger(EVMAbstractState.class);

	private static final EVMAbstractState TOP = new EVMAbstractState(true, "");
	private static final EVMAbstractState BOTTOM = new EVMAbstractState(new AbstractStackSet().bottom(),
			new MemoryByte().bottom(), new Memory().bottom(), StackElement.BOTTOM);
	private final boolean isTop;

	/**
	 * The address of the running contract.
	 */
	private static String CONTRACT_ADDRESS;

	/**
	 * The stack memory.
	 */
	private final AbstractStackSet stacks;

	/**
	 * The volatile memory.
	 */
	private final MemoryByte memory;

	/**
	 * The storage.
	 */
	private final Memory storage;

	private final StackElement mu_i;

	private static boolean USE_STORAGE_LIVE = false;

	/**
	 * Builds the abstract domain.
	 */
	public EVMAbstractState(String contractAddress) {
		this(false, contractAddress);
	}

	/**
	 * Builds the abstract domain.
	 * 
	 * @param isTop whether the abstract value is top.
	 */
	private EVMAbstractState(boolean isTop, String contractAddress) {
		this.isTop = isTop;
		this.stacks = new AbstractStackSet();
		this.memory = new MemoryByte();
		this.storage = new Memory();
		this.mu_i = StackElement.ZERO;

		if (contractAddress == null)
			CONTRACT_ADDRESS = null;
		else
			CONTRACT_ADDRESS = (contractAddress.matches("^0x[a-fA-F0-9]{40}$")) ? contractAddress : null;
	}

	/**
	 * Builds a EVMAbsDomain with the given stack, memory and mu_i. The built
	 * EVMAbsDomain is not TOP.
	 * 
	 * @param stacks the stack to be used.
	 * @param memory the memory to be used.
	 * @param mu_i   the mu_i to be used.
	 */
	public EVMAbstractState(AbstractStackSet stacks, MemoryByte memory, Memory storage, StackElement mu_i) {
		this.isTop = false;
		this.stacks = stacks;
		this.memory = memory;
		this.storage = storage;
		this.mu_i = mu_i;
	}

	/**
	 * Returns a cloned copy of the stack.
	 *
	 * @return A cloned copy of the stack or null if the original stack is null.
	 */
	public AbstractStackSet getStacks() {
		return stacks;
	}

	/**
	 * Returns a cloned copy of the memory.
	 *
	 * @return A cloned copy of the memory or null if the original memory is
	 *             null.
	 */
	public MemoryByte getMemory() {
		return memory.clone();
	}

	/**
	 * Returns a cloned copy of the storage.
	 *
	 * @return A cloned copy of the storage or null if the original storage is
	 *             null.
	 */
	public Memory getStorage() {
		return storage.clone();
	}

	/**
	 * Returns a cloned copy of the interval mu_i.
	 *
	 * @return A cloned copy of the interval mu_i or null if the original mu_i
	 *             is null.
	 */
	public StackElement getMu_i() {
		return mu_i;
	}

	public static void setUseStorageLive() {
		USE_STORAGE_LIVE = true;
	}

	@Override
	public EVMAbstractState assign(Identifier id, ValueExpression expression, ProgramPoint pp, SemanticOracle oracle) {
		// nothing to do here
		return this;
	}

	@SuppressWarnings("unused")
	@Override
	public EVMAbstractState smallStepSemantics(ValueExpression expression, ProgramPoint pp, SemanticOracle oracle)
			throws SemanticException {
		// bottom state is propagated
		if (this.isBottom())
			return this;

		if (expression instanceof Constant) {
			return this;
		} else if (expression instanceof UnaryExpression) {
			UnaryExpression un = (UnaryExpression) expression;
			UnaryOperator op = un.getOperator();
			AbstractStackSet result = new AbstractStackSet(new HashSet<>(stacks.size()), false);

			if (op != null) {

				switch (op.getClass().getSimpleName()) {
				case "Push0Operator": { // PUSH0

					for (AbstractStack stack : stacks) {
						AbstractStack resultStack = stack.clone();
						resultStack.push(StackElement.ZERO);
						result.add(resultStack);
					}

					return new EVMAbstractState(result, memory, storage, mu_i);
				}
				case "PushOperator": { // PUSH

					StackElement toPush = new StackElement(toBigInteger(un.getExpression()));

					for (AbstractStack stack : stacks) {
						AbstractStack resultStack = stack.clone();
						resultStack.push(toPush);
						result.add(resultStack);
					}

					return new EVMAbstractState(result, memory, storage, mu_i);
				}
				case "AddressOperator": { // ADDRESS

					StackElement hex;
					if (CONTRACT_ADDRESS == null)
						hex = StackElement.NUMERIC_TOP;
					else
						hex = new StackElement(toBigInteger(CONTRACT_ADDRESS));

					for (AbstractStack stack : stacks) {
						AbstractStack resultStack = stack.clone();
						resultStack.push(hex);
						result.add(resultStack);
					}

					return new EVMAbstractState(result, memory, storage, mu_i);
				}

				case "GasOperator": // GAS
				case "MsizeOperator": // MSIZE
				case "BasefeeOperator": // BASEFEE
				case "CoinbaseOperator": // COINBASE
				case "TimestampOperator": // TIMESTAMP
				case "NumberOperator": // NUMBER
				case "DifficultyOperator": // DIFFICULTY
				case "GaslimitOperator": // GASLIMIT
				case "ChainidOperator": // CHAINID
				case "SelfbalanceOperator": // SELFBALANCE
				case "ReturndatasizeOperator": // RETURNDATASIZE
				case "GaspriceOperator": // GASPRICE
				case "CodesizeOperator": // CODESIZE
				case "OriginOperator": // ORIGIN
				case "CallerOperator": // CALLER
				case "CalldatasizeOperator": // CALLDATASIZE
				case "CallvalueOperator": { // CALLVALUE
					for (AbstractStack stack : stacks) {
						AbstractStack resultStack = stack.clone();
						resultStack.push(StackElement.NOT_JUMPDEST_TOP);
						result.add(resultStack);
					}

					return new EVMAbstractState(result, memory, storage, mu_i);
				}

				case "PcOperator": { // PC
					for (AbstractStack stack : stacks) {
						AbstractStack resultStack = stack.clone();
						Integer i = (Integer) ((Constant) un.getExpression()).getValue();
						resultStack.push(new StackElement(BigInteger.valueOf(i)));
						result.add(resultStack);
					}

					return new EVMAbstractState(result, memory, storage, mu_i);
				}

				case "JumpdestOperator": { // JUMPDEST
					return this;
				}

				// Above, operators that do not perform pop()
				// Below, operators that perform pop operation on the stack

				case "JumpOperator": { // JUMP

					for (AbstractStack stack : stacks) {
						if (stack.hasBottomUntil(1))
							continue;

						AbstractStack resultStack = stack.clone();
						StackElement jmpDest = resultStack.pop();
						if (((EVMCFG) pp.getCFG()).getAllPushedJumps().contains(pp) && jmpDest.isTop())
							continue;

						if (jmpDest.isBottom() || jmpDest.isTopNotJumpdest())
							continue;

						if (((EVMCFG) pp.getCFG()).getAllJumpdestLocations().contains(jmpDest.getNumber())
								|| jmpDest.isTop())
							result.add(resultStack);

					}

					if (result.isEmpty())
						return BOTTOM;
					else
						return new EVMAbstractState(result, memory, storage, mu_i);
				}
				case "JumpiOperator": { // JUMPI

					for (AbstractStack stack : stacks) {
						if (stack.hasBottomUntil(2))
							continue;
						AbstractStack resultStack = stack.clone();
						StackElement jmpDest = resultStack.pop();
						StackElement cond = resultStack.pop();

						if (jmpDest.isBottom() || cond.isBottom() || jmpDest.isTopNotJumpdest())
							continue;

						if (((EVMCFG) pp.getCFG()).getAllJumpdestLocations().contains(jmpDest.getNumber())
								|| jmpDest.isTop())
							result.add(resultStack);
					}

					if (result.isEmpty())
						return BOTTOM;
					else
						return new EVMAbstractState(result, memory, storage, mu_i);
				}
				case "AddOperator": { // ADD

					for (AbstractStack stack : stacks) {
						if (stack.hasBottomUntil(2))
							continue;
						AbstractStack resultStack = stack.clone();
						StackElement opnd1 = resultStack.pop();
						StackElement opnd2 = resultStack.pop();

						resultStack.push(opnd1.sum(opnd2));
						result.add(resultStack);
					}

					if (result.isEmpty())
						return BOTTOM;
					else
						return new EVMAbstractState(result, memory, storage, mu_i);
				}
				case "SubOperator": { // SUB

					for (AbstractStack stack : stacks) {
						if (stack.hasBottomUntil(2))
							continue;
						AbstractStack resultStack = stack.clone();
						StackElement opnd1 = resultStack.pop();
						StackElement opnd2 = resultStack.pop();

						resultStack.push(opnd1.sub(opnd2));
						result.add(resultStack);
					}

					if (result.isEmpty())
						return BOTTOM;
					else
						return new EVMAbstractState(result, memory, storage, mu_i);
				}
				case "MulOperator": { // MUL

					for (AbstractStack stack : stacks) {
						if (stack.hasBottomUntil(2))
							continue;
						AbstractStack resultStack = stack.clone();
						StackElement opnd1 = resultStack.pop();
						StackElement opnd2 = resultStack.pop();

						resultStack.push(opnd1.mul(opnd2));
						result.add(resultStack);
					}

					if (result.isEmpty())
						return BOTTOM;
					else
						return new EVMAbstractState(result, memory, storage, mu_i);
				}
				case "DivOperator": { // DIV
					for (AbstractStack stack : stacks) {
						if (stack.hasBottomUntil(2))
							continue;
						AbstractStack resultStack = stack.clone();
						StackElement opnd1 = resultStack.pop();
						StackElement opnd2 = resultStack.pop();

						try {
							resultStack.push(opnd1.div(opnd2));
						} catch (ArithmeticException e) {
							resultStack.push(StackElement.ZERO);
						}
						result.add(resultStack);
					}

					if (result.isEmpty())
						return BOTTOM;
					else
						return new EVMAbstractState(result, memory, storage, mu_i);
				}
				case "SdivOperator": { // SDIV
					for (AbstractStack stack : stacks) {
						if (stack.hasBottomUntil(2))
							continue;
						AbstractStack resultStack = stack.clone();
						StackElement opnd1 = resultStack.pop();
						StackElement opnd2 = resultStack.pop();

						try {
							resultStack.push(opnd1.div(opnd2));
						} catch (ArithmeticException e) {
							resultStack.push(StackElement.ZERO);
						}
						result.add(resultStack);
					}

					if (result.isEmpty())
						return BOTTOM;
					else
						return new EVMAbstractState(result, memory, storage, mu_i);
				}
				case "ModOperator": { // MOD
					for (AbstractStack stack : stacks) {
						if (stack.hasBottomUntil(2))
							continue;
						AbstractStack resultStack = stack.clone();
						StackElement opnd1 = resultStack.pop();
						StackElement opnd2 = resultStack.pop();

						resultStack.push(opnd1.mod(opnd2));
						result.add(resultStack);
					}

					if (result.isEmpty())
						return BOTTOM;
					else
						return new EVMAbstractState(result, memory, storage, mu_i);
				}
				case "SmodOperator": { // SMOD
					for (AbstractStack stack : stacks) {
						if (stack.hasBottomUntil(2))
							continue;
						AbstractStack resultStack = stack.clone();
						StackElement opnd1 = resultStack.pop();
						StackElement opnd2 = resultStack.pop();

						resultStack.push(opnd1.mod(opnd2));
						result.add(resultStack);
					}

					if (result.isEmpty())
						return BOTTOM;
					else
						return new EVMAbstractState(result, memory, storage, mu_i);
				}
				case "AddmodOperator": { // ADDMOD
					for (AbstractStack stack : stacks) {
						if (stack.hasBottomUntil(3))
							continue;
						AbstractStack resultStack = stack.clone();
						StackElement opnd1 = resultStack.pop();
						StackElement opnd2 = resultStack.pop();
						StackElement opnd3 = resultStack.pop();

						resultStack.push(opnd1.addmod(opnd2, opnd3));
						result.add(resultStack);
					}
					if (result.isEmpty())
						return BOTTOM;
					else
						return new EVMAbstractState(result, memory, storage, mu_i);
				}
				case "MulmodOperator": { // MULMOD
					for (AbstractStack stack : stacks) {
						if (stack.hasBottomUntil(3))
							continue;
						AbstractStack resultStack = stack.clone();
						StackElement opnd1 = resultStack.pop();
						StackElement opnd2 = resultStack.pop();
						StackElement opnd3 = resultStack.pop();

						resultStack.push(opnd1.mulmod(opnd2, opnd3));
						result.add(resultStack);
					}

					if (result.isEmpty())
						return BOTTOM;
					else
						return new EVMAbstractState(result, memory, storage, mu_i);
				}
				case "ExpOperator": { // EXP
					for (AbstractStack stack : stacks) {
						if (stack.hasBottomUntil(2))
							continue;
						AbstractStack resultStack = stack.clone();
						StackElement opnd1 = resultStack.pop();
						StackElement opnd2 = resultStack.pop();

						resultStack.push(opnd1.exp(opnd2));
						result.add(resultStack);
					}

					if (result.isEmpty())
						return BOTTOM;
					else
						return new EVMAbstractState(result, memory, storage, mu_i);
				}
				case "SignextendOperator": { // SIGNEXTEND
					for (AbstractStack stack : stacks) {
						if (stack.hasBottomUntil(2))
							continue;
						AbstractStack resultStack = stack.clone();
						StackElement opnd1 = resultStack.pop();
						StackElement opnd2 = resultStack.pop();

						resultStack.push(opnd2);
						result.add(resultStack);
					}

					if (result.isEmpty())
						return BOTTOM;
					else
						return new EVMAbstractState(result, memory, storage, mu_i);
				}
				case "LtOperator": { // LT
					for (AbstractStack stack : stacks) {
						if (stack.hasBottomUntil(2))
							continue;
						AbstractStack resultStack = stack.clone();
						StackElement opnd1 = resultStack.pop();
						StackElement opnd2 = resultStack.pop();

						resultStack.push(opnd1.lt(opnd2));
						result.add(resultStack);
					}

					if (result.isEmpty())
						return BOTTOM;
					else
						return new EVMAbstractState(result, memory, storage, mu_i);
				}
				case "SltOperator": { // SLT
					for (AbstractStack stack : stacks) {
						if (stack.hasBottomUntil(2))
							continue;
						AbstractStack resultStack = stack.clone();
						StackElement opnd1 = resultStack.pop();
						StackElement opnd2 = resultStack.pop();

						resultStack.push(opnd1.lt(opnd2));
						result.add(resultStack);
					}

					if (result.isEmpty())
						return BOTTOM;
					else
						return new EVMAbstractState(result, memory, storage, mu_i);
				}
				case "GtOperator": { // GT
					for (AbstractStack stack : stacks) {
						if (stack.hasBottomUntil(2))
							continue;
						AbstractStack resultStack = stack.clone();
						StackElement opnd1 = resultStack.pop();
						StackElement opnd2 = resultStack.pop();

						resultStack.push(opnd1.gt(opnd2));
						result.add(resultStack);
					}

					if (result.isEmpty())
						return BOTTOM;
					else
						return new EVMAbstractState(result, memory, storage, mu_i);
				}
				case "SgtOperator": { // SGT
					for (AbstractStack stack : stacks) {
						if (stack.hasBottomUntil(2))
							continue;
						AbstractStack resultStack = stack.clone();
						StackElement opnd1 = resultStack.pop();
						StackElement opnd2 = resultStack.pop();

						resultStack.push(opnd1.gt(opnd2));
						result.add(resultStack);
					}

					if (result.isEmpty())
						return BOTTOM;
					else
						return new EVMAbstractState(result, memory, storage, mu_i);
				}
				case "EqOperator": { // EQ
					for (AbstractStack stack : stacks) {
						if (stack.hasBottomUntil(2))
							continue;
						AbstractStack resultStack = stack.clone();
						StackElement opnd1 = resultStack.pop();
						StackElement opnd2 = resultStack.pop();

						resultStack.push(opnd1.eq(opnd2));
						result.add(resultStack);
					}

					if (result.isEmpty())
						return BOTTOM;
					else
						return new EVMAbstractState(result, memory, storage, mu_i);
				}
				case "IszeroOperator": { // ISZERO
					for (AbstractStack stack : stacks) {
						if (stack.hasBottomUntil(1))
							continue;
						AbstractStack resultStack = stack.clone();
						StackElement opnd1 = resultStack.pop();

						resultStack.push(opnd1.isZero());
						result.add(resultStack);
					}

					if (result.isEmpty())
						return BOTTOM;
					else
						return new EVMAbstractState(result, memory, storage, mu_i);
				}
				case "AndOperator": { // AND
					for (AbstractStack stack : stacks) {
						if (stack.hasBottomUntil(2))
							continue;
						AbstractStack resultStack = stack.clone();
						StackElement opnd1 = resultStack.pop();
						StackElement opnd2 = resultStack.pop();

						resultStack.push(opnd1.and(opnd2));
						result.add(resultStack);
					}

					if (result.isEmpty())
						return BOTTOM;
					else
						return new EVMAbstractState(result, memory, storage, mu_i);
				}
				case "OrOperator": { // OR
					for (AbstractStack stack : stacks) {
						if (stack.hasBottomUntil(2))
							continue;
						AbstractStack resultStack = stack.clone();
						StackElement opnd1 = resultStack.pop();
						StackElement opnd2 = resultStack.pop();

						resultStack.push(opnd1.or(opnd2));
						result.add(resultStack);
					}

					if (result.isEmpty())
						return BOTTOM;
					else
						return new EVMAbstractState(result, memory, storage, mu_i);
				}
				case "XorOperator": { // XOR
					for (AbstractStack stack : stacks) {
						if (stack.hasBottomUntil(2))
							continue;
						AbstractStack resultStack = stack.clone();
						StackElement opnd1 = resultStack.pop();
						StackElement opnd2 = resultStack.pop();

						resultStack.push(opnd1.xor(opnd2));
						result.add(resultStack);
					}

					if (result.isEmpty())
						return BOTTOM;
					else
						return new EVMAbstractState(result, memory, storage, mu_i);
				}
				case "NotOperator": { // NOT
					for (AbstractStack stack : stacks) {
						if (stack.hasBottomUntil(1))
							continue;
						AbstractStack resultStack = stack.clone();
						StackElement opnd1 = resultStack.pop();

						resultStack.push(opnd1.not());
						result.add(resultStack);
					}

					if (result.isEmpty())
						return BOTTOM;
					else
						return new EVMAbstractState(result, memory, storage, mu_i);
				}
				case "ByteOperator": { // BYTE
					for (AbstractStack stack : stacks) {
						if (stack.hasBottomUntil(2))
							continue;
						AbstractStack resultStack = stack.clone();
						StackElement indexOfByte = resultStack.pop();
						StackElement target = resultStack.pop();
						StackElement resultStackElement = StackElement.ZERO;

						if (target.isTop() || indexOfByte.isTop()) {
							resultStack.push(StackElement.NUMERIC_TOP);
						} else if (target.isTopNotJumpdest() || indexOfByte.isTopNotJumpdest()) {
							resultStack.push(StackElement.NOT_JUMPDEST_TOP);
						} else {
							byte[] valueAsByteArray = target.getNumber().toByteArray();
							int intIndex = indexOfByte.getNumber().intValue();

							if (intIndex <= 0 || intIndex >= valueAsByteArray.length) {
								resultStackElement.lub(StackElement.ZERO);
							} else {
								int selectedByteAsInt = valueAsByteArray[intIndex];
								resultStackElement.lub(new StackElement(selectedByteAsInt));
							}

							resultStack.push(resultStackElement);
						}

						result.add(resultStack);
					}

					if (result.isEmpty())
						return BOTTOM;
					else
						return new EVMAbstractState(result, memory, storage, mu_i);
				}
				case "ShlOperator": { // SHL
					for (AbstractStack stack : stacks) {
						if (stack.hasBottomUntil(2))
							continue;
						AbstractStack resultStack = stack.clone();
						StackElement opnd1 = resultStack.pop();
						StackElement opnd2 = resultStack.pop();

						resultStack.push(opnd1.shl(opnd2));
						result.add(resultStack);
					}

					if (result.isEmpty())
						return BOTTOM;
					else
						return new EVMAbstractState(result, memory, storage, mu_i);
				}
				case "ShrOperator": { // SHR
					for (AbstractStack stack : stacks) {
						if (stack.hasBottomUntil(2))
							continue;
						AbstractStack resultStack = stack.clone();
						StackElement opnd1 = resultStack.pop();
						StackElement opnd2 = resultStack.pop();

						resultStack.push(opnd1.shr(opnd2));
						result.add(resultStack);
					}

					if (result.isEmpty())
						return BOTTOM;
					else
						return new EVMAbstractState(result, memory, storage, mu_i);
				}
				case "SarOperator": { // SAR

					for (AbstractStack stack : stacks) {
						if (stack.hasBottomUntil(2))
							continue;
						AbstractStack resultStack = stack.clone();
						StackElement opnd1 = resultStack.pop();
						StackElement opnd2 = resultStack.pop();

						resultStack.push(opnd1.sar(opnd2));
						result.add(resultStack);
					}

					if (result.isEmpty())
						return BOTTOM;
					else
						return new EVMAbstractState(result, memory, storage, mu_i);
				}
				case "Sha3Operator": { // SHA3
					for (AbstractStack stack : stacks) {
						if (stack.hasBottomUntil(2))
							continue;
						AbstractStack resultStack = stack.clone();
						StackElement offset = resultStack.pop();
						StackElement length = resultStack.pop();

						resultStack.push(StackElement.NOT_JUMPDEST_TOP);
						result.add(resultStack);
					}

					if (result.isEmpty())
						return BOTTOM;
					else
						return new EVMAbstractState(result, memory, storage, mu_i);
				}
				case "BalanceOperator": { // BALANCE
					for (AbstractStack stack : stacks) {
						if (stack.hasBottomUntil(1))
							continue;
						AbstractStack resultStack = stack.clone();
						StackElement address = resultStack.pop();

						resultStack.push(StackElement.NOT_JUMPDEST_TOP);
						result.add(resultStack);
					}

					if (result.isEmpty())
						return BOTTOM;
					else
						return new EVMAbstractState(result, memory, storage, mu_i);
				}
				case "CalldataloadOperator": { // CALLDATALOAD
					for (AbstractStack stack : stacks) {
						if (stack.hasBottomUntil(1))
							continue;
						AbstractStack resultStack = stack.clone();
						StackElement offset = resultStack.pop();

						resultStack.push(StackElement.NOT_JUMPDEST_TOP);
						result.add(resultStack);
					}

					if (result.isEmpty())
						return BOTTOM;
					else
						return new EVMAbstractState(result, memory, storage, mu_i);
				}
				case "CalldatacopyOperator": { // CALLDATACOPY
					for (AbstractStack stack : stacks) {
						if (stack.hasBottomUntil(3))
							continue;
						AbstractStack resultStack = stack.clone();
						StackElement memOffset = resultStack.pop();
						StackElement dataOffset = resultStack.pop();
						StackElement length = resultStack.pop();

						result.add(resultStack);
					}

					if (result.isEmpty())
						return BOTTOM;
					else
						return new EVMAbstractState(result, memory, storage, mu_i);
				}
				case "CodecopyOperator": { // CODECOPY
					for (AbstractStack stack : stacks) {
						if (stack.hasBottomUntil(3))
							continue;
						AbstractStack resultStack = stack.clone();
						StackElement memOffset = resultStack.pop();
						StackElement dataOffset = resultStack.pop();
						StackElement length = resultStack.pop();

						result.add(resultStack);
					}

					if (result.isEmpty())
						return BOTTOM;
					else
						return new EVMAbstractState(result, memory, storage, mu_i);
				}
				case "ExtcodesizeOperator": { // EXTCODESIZE
					for (AbstractStack stack : stacks) {
						if (stack.hasBottomUntil(1))
							continue;
						AbstractStack resultStack = stack.clone();
						StackElement address = resultStack.pop();

						resultStack.push(StackElement.NOT_JUMPDEST_TOP);
						result.add(resultStack);
					}

					if (result.isEmpty())
						return BOTTOM;
					else
						return new EVMAbstractState(result, memory, storage, mu_i);
				}
				case "ExtcodecopyOperator": { // EXTCODECOPY
					for (AbstractStack stack : stacks) {
						if (stack.hasBottomUntil(4))
							continue;
						AbstractStack resultStack = stack.clone();
						StackElement address = resultStack.pop();
						StackElement memOffset = resultStack.pop();
						StackElement dataOffset = resultStack.pop();
						StackElement length = resultStack.pop();

						result.add(resultStack);
					}

					if (result.isEmpty())
						return BOTTOM;
					else
						return new EVMAbstractState(result, memory, storage, mu_i);
				}
				case "ReturndatacopyOperator": { // RETURNDATACOPY
					for (AbstractStack stack : stacks) {
						if (stack.hasBottomUntil(3))
							continue;
						AbstractStack resultStack = stack.clone();
						StackElement memOffset = resultStack.pop();
						StackElement dataOffset = resultStack.pop();
						StackElement length = resultStack.pop();

						result.add(resultStack);
					}

					if (result.isEmpty())
						return BOTTOM;
					else
						return new EVMAbstractState(result, memory, storage, mu_i);
				}
				case "ExtcodehashOperator": { // EXTCODEHASH
					for (AbstractStack stack : stacks) {
						if (stack.hasBottomUntil(1))
							continue;
						AbstractStack resultStack = stack.clone();
						StackElement address = resultStack.pop();

						resultStack.push(StackElement.NOT_JUMPDEST_TOP);
						result.add(resultStack);
					}

					if (result.isEmpty())
						return BOTTOM;
					else
						return new EVMAbstractState(result, memory, storage, mu_i);
				}
				case "BlockhashOperator": { // BLOCKHASH
					for (AbstractStack stack : stacks) {
						if (stack.hasBottomUntil(1))
							continue;
						AbstractStack resultStack = stack.clone();
						StackElement blockNumber = resultStack.pop();

						resultStack.push(StackElement.NOT_JUMPDEST_TOP);
						result.add(resultStack);
					}

					if (result.isEmpty())
						return BOTTOM;
					else
						return new EVMAbstractState(result, memory, storage, mu_i);
				}
				case "PopOperator": { // POP
					for (AbstractStack stack : stacks) {
						if (stack.hasBottomUntil(1))
							continue;
						AbstractStack resultStack = stack.clone();
						resultStack.pop();
						result.add(resultStack);
					}

					if (result.isEmpty())
						return BOTTOM;
					else
						return new EVMAbstractState(result, memory, storage, mu_i);
				}
				case "MloadOperator": { // MLOAD
					for (AbstractStack stack : stacks) {
						if (stack.hasBottomUntil(1))
							continue;
						AbstractStack resultStack = stack.clone();
						StackElement offset = resultStack.pop();

						if (mu_i.equals(StackElement.ZERO)) {
							// Memory empty
							resultStack.push(StackElement.ZERO);
						} else if (offset.isTop()) {
							resultStack.push(StackElement.NUMERIC_TOP);
						} else if (offset.isTopNotJumpdest()) {
							resultStack.push(StackElement.NUMERIC_TOP);
						} else if (memory.isTop()) {
							resultStack.push(StackElement.NUMERIC_TOP);
						} else {
<<<<<<< HEAD
							byte[] mloadValue = memory.mload(offset.getNumber().intValue());
							
							StackElement mload = StackElement.fromBytes(mloadValue);

//							log.debug("MLOAD");
//							log.debug("offset (dec): {}", offset);
//							log.debug("value (hex): {}", memory.printBytes(mloadValue));
//							log.debug("value (dec): {}", mload);

							if (mload.isBottom())
								continue;

							resultStack.push(mload);
=======
							// Legge 32 byte dalla memoria (se l'offset è troppo grande, restituisce 32 byte a zero)
							byte[] loadedVal = memory.mload(offset.getNumber().intValue());
							resultStack.push(StackElement.fromBytes(loadedVal));
>>>>>>> 19fd4eb8
						} 

						result.add(resultStack);
					}

					if (result.isEmpty())
						return BOTTOM;
					else
						return new EVMAbstractState(result, memory, storage, mu_i);
				}
				case "MstoreOperator": { // MSTORE
					MemoryByte memoryResult = memory;
					StackElement new_mu_i = mu_i;

					for (AbstractStack stack : stacks) {
						if (stack.hasBottomUntil(2))
							continue;
						AbstractStack stackResult = stack.clone();

						StackElement offset = stackResult.pop();
						StackElement value = stackResult.pop();

						if (offset.isTop() || value.isTop() || offset.isTopNotJumpdest() || value.isTopNotJumpdest()) {
							new_mu_i = StackElement.NUMERIC_TOP;
							memoryResult = MemoryByte.TOP;
						} else if (memoryResult.isTop()) {
							new_mu_i = StackElement.NUMERIC_TOP;
							memoryResult = MemoryByte.TOP;
						} else {
							StackElement current_mu_i_lub = StackElement.BOTTOM;

							Number thirtyTwo = new Number(32);
							Number current_mu_i = offset.getNumber().add(thirtyTwo)
									.divide(thirtyTwo);

							byte[] valueBytes = convertStackElementToBytes(value);
//							log.debug("MSTORE");
//							log.debug("value (dec): {}", value);
//							log.debug("value (hex): {}", memory.printBytes(valueBytes));

							memoryResult.mstore(offset.getNumber().intValue(), valueBytes);
							current_mu_i_lub = current_mu_i_lub.lub(new StackElement(current_mu_i));

							new_mu_i = current_mu_i_lub;
						}
						result.add(stackResult);
					}

					if (result.isEmpty())
						return BOTTOM;
					else
						return new EVMAbstractState(result, memoryResult, storage, new_mu_i);
				}
				case "Mstore8Operator": { // MSTORE8
					MemoryByte memoryResult = MemoryByte.TOP;
					StackElement new_mu_i = mu_i;

					for (AbstractStack stack : stacks) {
						if (stack.hasBottomUntil(2))
							continue;
						AbstractStack stackResult = stack.clone();

						StackElement offset = stackResult.pop();
						StackElement value = stackResult.pop();

						// TODO handle this case
//						if (offset.isTop()) {
//							new_mu_i = mu_i;
//							memoryResult = memory;
//						} else {
//							StackElement current_mu_i_lub = StackElement.BOTTOM;
//
//							Number current_mu_i = offset.getNumber().add(new Number(1))
//									.divide(new Number(32));
//
//							memoryResult = memory.putState(offset.getNumber(),
//									value.mod(new StackElement(new Number(256))));
//							current_mu_i_lub = current_mu_i_lub.lub(new StackElement(current_mu_i));
//
//							new_mu_i = current_mu_i_lub;
//						}
						result.add(stackResult);
					}

					if (result.isEmpty())
						return BOTTOM;
					else
						return new EVMAbstractState(result, memoryResult, storage, new_mu_i);
				}
				case "SloadOperator": { // SLOAD

					for (AbstractStack stack : stacks) {
						if (stack.hasBottomUntil(1))
							continue;
						AbstractStack resultStack = stack.clone();
						StackElement key = resultStack.pop();
						Memory storageCopy = storage.clone();

						StackElement valueToPush = StackElement.NUMERIC_TOP;
						if (key.isTop() || key.isTopNotJumpdest())
							valueToPush = StackElement.NUMERIC_TOP;
						else {
							if (storage.getKeys().contains(key.getNumber()))
								valueToPush = valueToPush.lub(storage.getState(key.getNumber()));
							else {
								if (USE_STORAGE_LIVE && CONTRACT_ADDRESS != null) {
									StackElement valueCached = MyCache.getInstance()
											.get(Pair.of(CONTRACT_ADDRESS, key.getNumber()));

									if (valueCached == null) {
										long start = System.currentTimeMillis();
										valueToPush = getStorageAt(key.getNumber(), CONTRACT_ADDRESS); // API
																										// request
										long timeLostToGetStorage = System.currentTimeMillis() - start;

										MyCache.getInstance().updateTimeLostToGetStorage(CONTRACT_ADDRESS,
												timeLostToGetStorage);

										MyCache.getInstance().put(Pair.of(CONTRACT_ADDRESS, key.getNumber()),
												valueToPush);
									} else {
										valueToPush = valueCached;
										log.debug("Value cached");
									}
								} else
									valueToPush = StackElement.NUMERIC_TOP;
							}
						}

						resultStack.push(valueToPush);
						result.add(resultStack);
					}

					if (result.isEmpty())
						return BOTTOM;
					else
						return new EVMAbstractState(result, memory, storage, mu_i);
				}
				case "SstoreOperator": { // SSTORE

					Memory storageResult = storage.bottom();

					for (AbstractStack stack : stacks) {
						if (stack.hasBottomUntil(2))
							continue;
						AbstractStack resultStack = stack.clone();
						StackElement key = resultStack.pop();
						StackElement value = resultStack.pop();

						Memory storageCopy = storage.clone();

						if (!(key.isTopNumeric() || key.isTopNotJumpdest()))
							storageResult = storageCopy.putState(key.getNumber(), value);

						result.add(resultStack);
					}

					if (result.isEmpty())
						return BOTTOM;
					else
						return new EVMAbstractState(result, memory, storageResult, mu_i);
				}
				case "Dup1Operator": { // DUP1

					for (AbstractStack stack : stacks) {
						if (stack.hasBottomUntil(1))
							continue;
						AbstractStack resultStack = dupX(1, stack.clone());
						result.add(resultStack);
					}

					if (result.isEmpty())
						return BOTTOM;
					else
						return new EVMAbstractState(result, memory, storage, mu_i);
				}
				case "Dup2Operator": { // DUP2

					for (AbstractStack stack : stacks) {
						if (stack.hasBottomUntil(2))
							continue;
						AbstractStack resultStack = dupX(2, stack.clone());
						result.add(resultStack);
					}

					if (result.isEmpty())
						return BOTTOM;
					else
						return new EVMAbstractState(result, memory, storage, mu_i);
				}
				case "Dup3Operator": { // DUP3

					for (AbstractStack stack : stacks) {
						if (stack.hasBottomUntil(3))
							continue;
						AbstractStack resultStack = dupX(3, stack.clone());
						result.add(resultStack);
					}

					if (result.isEmpty())
						return BOTTOM;
					else
						return new EVMAbstractState(result, memory, storage, mu_i);
				}
				case "Dup4Operator": { // DUP4

					for (AbstractStack stack : stacks) {
						if (stack.hasBottomUntil(4))
							continue;
						AbstractStack resultStack = dupX(4, stack.clone());
						result.add(resultStack);
					}

					if (result.isEmpty())
						return BOTTOM;
					else
						return new EVMAbstractState(result, memory, storage, mu_i);
				}
				case "Dup5Operator": { // DUP5

					for (AbstractStack stack : stacks) {
						if (stack.hasBottomUntil(5))
							continue;
						AbstractStack resultStack = dupX(5, stack.clone());
						result.add(resultStack);
					}

					if (result.isEmpty())
						return BOTTOM;
					else
						return new EVMAbstractState(result, memory, storage, mu_i);
				}
				case "Dup6Operator": { // DUP6

					for (AbstractStack stack : stacks) {
						if (stack.hasBottomUntil(6))
							continue;
						AbstractStack resultStack = dupX(6, stack.clone());
						result.add(resultStack);
					}

					if (result.isEmpty())
						return BOTTOM;
					else
						return new EVMAbstractState(result, memory, storage, mu_i);
				}
				case "Dup7Operator": { // DUP7

					for (AbstractStack stack : stacks) {
						if (stack.hasBottomUntil(7))
							continue;
						AbstractStack resultStack = dupX(7, stack.clone());
						result.add(resultStack);
					}

					if (result.isEmpty())
						return BOTTOM;
					else
						return new EVMAbstractState(result, memory, storage, mu_i);
				}
				case "Dup8Operator": { // DUP8

					for (AbstractStack stack : stacks) {
						if (stack.hasBottomUntil(8))
							continue;
						AbstractStack resultStack = dupX(8, stack.clone());
						result.add(resultStack);
					}

					if (result.isEmpty())
						return BOTTOM;
					else
						return new EVMAbstractState(result, memory, storage, mu_i);
				}
				case "Dup9Operator": { // DUP9

					for (AbstractStack stack : stacks) {
						if (stack.hasBottomUntil(9))
							continue;
						AbstractStack resultStack = dupX(9, stack.clone());
						result.add(resultStack);
					}

					if (result.isEmpty())
						return BOTTOM;
					else
						return new EVMAbstractState(result, memory, storage, mu_i);
				}
				case "Dup10Operator": { // DUP10

					for (AbstractStack stack : stacks) {
						if (stack.hasBottomUntil(10))
							continue;
						AbstractStack resultStack = dupX(10, stack.clone());
						result.add(resultStack);
					}

					if (result.isEmpty())
						return BOTTOM;
					else
						return new EVMAbstractState(result, memory, storage, mu_i);
				}
				case "Dup11Operator": { // DUP11

					for (AbstractStack stack : stacks) {
						if (stack.hasBottomUntil(11))
							continue;
						AbstractStack resultStack = dupX(11, stack.clone());
						result.add(resultStack);
					}

					if (result.isEmpty())
						return BOTTOM;
					else
						return new EVMAbstractState(result, memory, storage, mu_i);
				}
				case "Dup12Operator": { // DUP12

					for (AbstractStack stack : stacks) {
						if (stack.hasBottomUntil(12))
							continue;
						AbstractStack resultStack = dupX(12, stack.clone());
						result.add(resultStack);
					}

					if (result.isEmpty())
						return BOTTOM;
					else
						return new EVMAbstractState(result, memory, storage, mu_i);
				}
				case "Dup13Operator": { // DUP13

					for (AbstractStack stack : stacks) {
						if (stack.hasBottomUntil(13))
							continue;
						AbstractStack resultStack = dupX(13, stack.clone());
						result.add(resultStack);
					}

					if (result.isEmpty())
						return BOTTOM;
					else
						return new EVMAbstractState(result, memory, storage, mu_i);
				}
				case "Dup14Operator": { // DUP14

					for (AbstractStack stack : stacks) {
						if (stack.hasBottomUntil(14))
							continue;
						AbstractStack resultStack = dupX(14, stack.clone());
						result.add(resultStack);
					}

					if (result.isEmpty())
						return BOTTOM;
					else
						return new EVMAbstractState(result, memory, storage, mu_i);
				}
				case "Dup15Operator": { // DUP15

					for (AbstractStack stack : stacks) {
						if (stack.hasBottomUntil(15))
							continue;
						AbstractStack resultStack = dupX(15, stack.clone());
						result.add(resultStack);
					}

					if (result.isEmpty())
						return BOTTOM;
					else
						return new EVMAbstractState(result, memory, storage, mu_i);
				}
				case "Dup16Operator": { // DUP16

					for (AbstractStack stack : stacks) {
						if (stack.hasBottomUntil(16))
							continue;
						AbstractStack resultStack = dupX(16, stack.clone());
						result.add(resultStack);
					}

					if (result.isEmpty())
						return BOTTOM;
					else
						return new EVMAbstractState(result, memory, storage, mu_i);
				}
				case "Swap1Operator": { // SWAP1

					for (AbstractStack stack : stacks) {
						if (stack.hasBottomUntil(2))
							continue;
						AbstractStack resultStack = swapX(1, stack.clone());
						result.add(resultStack);
					}

					if (result.isEmpty())
						return BOTTOM;
					else
						return new EVMAbstractState(result, memory, storage, mu_i);
				}
				case "Swap2Operator": { // SWAP2

					for (AbstractStack stack : stacks) {
						if (stack.hasBottomUntil(3))
							continue;
						AbstractStack resultStack = swapX(2, stack.clone());
						result.add(resultStack);
					}

					if (result.isEmpty())
						return BOTTOM;
					else
						return new EVMAbstractState(result, memory, storage, mu_i);
				}
				case "Swap3Operator": { // SWAP3

					for (AbstractStack stack : stacks) {
						if (stack.hasBottomUntil(4))
							continue;
						AbstractStack resultStack = swapX(3, stack.clone());
						result.add(resultStack);
					}

					if (result.isEmpty())
						return BOTTOM;
					else
						return new EVMAbstractState(result, memory, storage, mu_i);
				}
				case "Swap4Operator": { // SWAP4

					for (AbstractStack stack : stacks) {
						if (stack.hasBottomUntil(5))
							continue;
						AbstractStack resultStack = swapX(4, stack.clone());
						result.add(resultStack);
					}

					if (result.isEmpty())
						return BOTTOM;
					else
						return new EVMAbstractState(result, memory, storage, mu_i);
				}
				case "Swap5Operator": { // SWAP5

					for (AbstractStack stack : stacks) {
						if (stack.hasBottomUntil(6))
							continue;
						AbstractStack resultStack = swapX(5, stack.clone());
						result.add(resultStack);
					}

					if (result.isEmpty())
						return BOTTOM;
					else
						return new EVMAbstractState(result, memory, storage, mu_i);
				}
				case "Swap6Operator": { // SWAP6

					for (AbstractStack stack : stacks) {
						if (stack.hasBottomUntil(7))
							continue;
						AbstractStack resultStack = swapX(6, stack.clone());
						result.add(resultStack);
					}

					if (result.isEmpty())
						return BOTTOM;
					else
						return new EVMAbstractState(result, memory, storage, mu_i);
				}
				case "Swap7Operator": { // SWAP7

					for (AbstractStack stack : stacks) {
						if (stack.hasBottomUntil(8))
							continue;
						AbstractStack resultStack = swapX(7, stack.clone());
						result.add(resultStack);
					}

					if (result.isEmpty())
						return BOTTOM;
					else
						return new EVMAbstractState(result, memory, storage, mu_i);
				}
				case "Swap8Operator": { // SWAP8

					for (AbstractStack stack : stacks) {
						if (stack.hasBottomUntil(9))
							continue;
						AbstractStack resultStack = swapX(8, stack.clone());
						result.add(resultStack);
					}

					if (result.isEmpty())
						return BOTTOM;
					else
						return new EVMAbstractState(result, memory, storage, mu_i);
				}
				case "Swap9Operator": { // SWAP9

					for (AbstractStack stack : stacks) {
						if (stack.hasBottomUntil(10))
							continue;
						AbstractStack resultStack = swapX(9, stack.clone());
						result.add(resultStack);
					}

					if (result.isEmpty())
						return BOTTOM;
					else
						return new EVMAbstractState(result, memory, storage, mu_i);
				}
				case "Swap10Operator": { // SWAP10

					for (AbstractStack stack : stacks) {
						if (stack.hasBottomUntil(11))
							continue;
						AbstractStack resultStack = swapX(10, stack.clone());
						result.add(resultStack);
					}

					if (result.isEmpty())
						return BOTTOM;
					else
						return new EVMAbstractState(result, memory, storage, mu_i);
				}
				case "Swap11Operator": { // SWAP11

					for (AbstractStack stack : stacks) {
						if (stack.hasBottomUntil(12))
							continue;
						AbstractStack resultStack = swapX(11, stack.clone());
						result.add(resultStack);
					}

					if (result.isEmpty())
						return BOTTOM;
					else
						return new EVMAbstractState(result, memory, storage, mu_i);
				}
				case "Swap12Operator": { // SWAP12

					for (AbstractStack stack : stacks) {
						if (stack.hasBottomUntil(13))
							continue;
						AbstractStack resultStack = swapX(12, stack.clone());
						result.add(resultStack);
					}

					if (result.isEmpty())
						return BOTTOM;
					else
						return new EVMAbstractState(result, memory, storage, mu_i);
				}
				case "Swap13Operator": { // SWAP13

					for (AbstractStack stack : stacks) {
						if (stack.hasBottomUntil(14))
							continue;
						AbstractStack resultStack = swapX(13, stack.clone());
						result.add(resultStack);
					}

					if (result.isEmpty())
						return BOTTOM;
					else
						return new EVMAbstractState(result, memory, storage, mu_i);
				}
				case "Swap14Operator": { // SWAP14

					for (AbstractStack stack : stacks) {
						if (stack.hasBottomUntil(15))
							continue;
						AbstractStack resultStack = swapX(14, stack.clone());
						result.add(resultStack);
					}

					if (result.isEmpty())
						return BOTTOM;
					else
						return new EVMAbstractState(result, memory, storage, mu_i);
				}
				case "Swap15Operator": { // SWAP15

					for (AbstractStack stack : stacks) {
						if (stack.hasBottomUntil(16))
							continue;
						AbstractStack resultStack = swapX(15, stack.clone());
						result.add(resultStack);
					}

					if (result.isEmpty())
						return BOTTOM;
					else
						return new EVMAbstractState(result, memory, storage, mu_i);
				}
				case "Swap16Operator": { // SWAP16

					for (AbstractStack stack : stacks) {
						if (stack.hasBottomUntil(17))
							continue;
						AbstractStack resultStack = swapX(16, stack.clone());
						result.add(resultStack);
					}

					if (result.isEmpty())
						return BOTTOM;
					else
						return new EVMAbstractState(result, memory, storage, mu_i);
				}
				case "Log0Operator": { // LOG0
					for (AbstractStack stack : stacks) {
						if (stack.hasBottomUntil(2))
							continue;
						AbstractStack resultStack = stack.clone();
						StackElement offset = resultStack.pop();
						StackElement length = resultStack.pop();

						result.add(resultStack);
					}

					if (result.isEmpty())
						return BOTTOM;
					else
						return new EVMAbstractState(result, memory, storage, mu_i);
				}
				case "Log1Operator": { // LOG1
					for (AbstractStack stack : stacks) {
						if (stack.hasBottomUntil(3))
							continue;
						AbstractStack resultStack = stack.clone();
						StackElement offset = resultStack.pop();
						StackElement length = resultStack.pop();
						resultStack.pop();

						result.add(resultStack);
					}

					if (result.isEmpty())
						return BOTTOM;
					else
						return new EVMAbstractState(result, memory, storage, mu_i);
				}
				case "Log2Operator": { // LOG2
					for (AbstractStack stack : stacks) {
						if (stack.hasBottomUntil(4))
							continue;
						AbstractStack resultStack = stack.clone();
						StackElement offset = resultStack.pop();
						StackElement length = resultStack.pop();
						resultStack.pop();
						resultStack.pop();

						result.add(resultStack);
					}

					if (result.isEmpty())
						return BOTTOM;
					else
						return new EVMAbstractState(result, memory, storage, mu_i);
				}
				case "Log3Operator": { // LOG3
					for (AbstractStack stack : stacks) {
						if (stack.hasBottomUntil(5))
							continue;
						AbstractStack resultStack = stack.clone();
						StackElement offset = resultStack.pop();
						StackElement length = resultStack.pop();
						resultStack.pop();
						resultStack.pop();
						resultStack.pop();

						result.add(resultStack);
					}

					if (result.isEmpty())
						return BOTTOM;
					else
						return new EVMAbstractState(result, memory, storage, mu_i);
				}
				case "Log4Operator": { // LOG4
					for (AbstractStack stack : stacks) {
						if (stack.hasBottomUntil(6))
							continue;
						AbstractStack resultStack = stack.clone();
						StackElement offset = resultStack.pop();
						StackElement length = resultStack.pop();
						resultStack.pop();
						resultStack.pop();
						resultStack.pop();
						resultStack.pop();

						result.add(resultStack);
					}

					if (result.isEmpty())
						return BOTTOM;
					else
						return new EVMAbstractState(result, memory, storage, mu_i);
				}
				case "CreateOperator": { // CREATE
					for (AbstractStack stack : stacks) {
						if (stack.hasBottomUntil(3))
							continue;
						AbstractStack resultStack = stack.clone();
						StackElement value = resultStack.pop();
						StackElement offset = resultStack.pop();
						StackElement length = resultStack.pop();

						resultStack.push(StackElement.NOT_JUMPDEST_TOP);
						result.add(resultStack);
					}

					if (result.isEmpty())
						return BOTTOM;
					else
						return new EVMAbstractState(result, memory, storage, mu_i);
				}
				case "Create2Operator": { // CREATE2
					for (AbstractStack stack : stacks) {
						if (stack.hasBottomUntil(4))
							continue;
						AbstractStack resultStack = stack.clone();
						StackElement value = resultStack.pop();
						StackElement offset = resultStack.pop();
						StackElement length = resultStack.pop();
						StackElement salt = resultStack.pop();

						resultStack.push(StackElement.NOT_JUMPDEST_TOP);
						result.add(resultStack);
					}

					if (result.isEmpty())
						return BOTTOM;
					else
						return new EVMAbstractState(result, memory, storage, mu_i);
				}
				case "CallOperator": { // CALL
					for (AbstractStack stack : stacks) {
						if (stack.hasBottomUntil(7))
							continue;
						AbstractStack resultStack = stack.clone();
						StackElement gas = resultStack.pop();
						StackElement to = resultStack.pop();
						StackElement value = resultStack.pop();
						StackElement inOffset = resultStack.pop();
						StackElement inLength = resultStack.pop();
						StackElement outOffset = resultStack.pop();
						StackElement outLength = resultStack.pop();

						resultStack.push(StackElement.NOT_JUMPDEST_TOP);
						result.add(resultStack);
					}

					if (result.isEmpty())
						return BOTTOM;
					else
						return new EVMAbstractState(result, memory, storage, mu_i);
				}
				case "CallcodeOperator": { // CALLCODE
					for (AbstractStack stack : stacks) {
						if (stack.hasBottomUntil(7))
							continue;
						AbstractStack resultStack = stack.clone();
						StackElement gas = resultStack.pop();
						StackElement to = resultStack.pop();
						StackElement value = resultStack.pop();
						StackElement inOffset = resultStack.pop();
						StackElement inLength = resultStack.pop();
						StackElement outOffset = resultStack.pop();
						StackElement outLength = resultStack.pop();

						resultStack.push(StackElement.NOT_JUMPDEST_TOP);
						result.add(resultStack);
					}

					if (result.isEmpty())
						return BOTTOM;
					else
						return new EVMAbstractState(result, memory, storage, mu_i);
				}
				case "ReturnOperator": { // RETURN
					for (AbstractStack stack : stacks) {
						if (stack.hasBottomUntil(2))
							continue;
						AbstractStack resultStack = stack.clone();
						StackElement offset = resultStack.pop();
						StackElement length = resultStack.pop();

						result.add(resultStack);
					}

					if (result.isEmpty())
						return BOTTOM;
					else
						return new EVMAbstractState(result, memory, storage, mu_i);
				}
				case "DelegatecallOperator": { // DELEGATECALL
					for (AbstractStack stack : stacks) {
						if (stack.hasBottomUntil(6))
							continue;
						AbstractStack resultStack = stack.clone();
						StackElement gas = resultStack.pop();
						StackElement to = resultStack.pop();
						StackElement inOffset = resultStack.pop();
						StackElement inLength = resultStack.pop();
						StackElement outOffset = resultStack.pop();
						StackElement outLength = resultStack.pop();

						resultStack.push(StackElement.NOT_JUMPDEST_TOP);
						result.add(resultStack);
					}

					if (result.isEmpty())
						return BOTTOM;
					else
						return new EVMAbstractState(result, memory, storage, mu_i);
				}
				case "StaticcallOperator": { // STATICCALL
					for (AbstractStack stack : stacks) {
						if (stack.hasBottomUntil(6))
							continue;
						AbstractStack resultStack = stack.clone();
						StackElement gas = resultStack.pop();
						StackElement to = resultStack.pop();
						StackElement inOffset = resultStack.pop();
						StackElement inLength = resultStack.pop();
						StackElement outOffset = resultStack.pop();
						StackElement outLength = resultStack.pop();

						resultStack.push(StackElement.NOT_JUMPDEST_TOP);
						result.add(resultStack);
					}

					if (result.isEmpty())
						return BOTTOM;
					else
						return new EVMAbstractState(result, memory, storage, mu_i);
				}
				case "RevertOperator": { // REVERT
					for (AbstractStack stack : stacks) {
						if (stack.hasBottomUntil(2))
							continue;
						AbstractStack resultStack = stack.clone();
						StackElement offset = resultStack.pop();
						StackElement length = resultStack.pop();

						result.add(resultStack);
					}

					if (result.isEmpty())
						return BOTTOM;
					else
						return new EVMAbstractState(result, memory, storage, mu_i);
				}
				case "InvalidOperator": { // INVALID
					return this;
				}
				case "SelfdestructOperator": { // SELFDESTRUCT
					for (AbstractStack stack : stacks) {
						if (stack.hasBottomUntil(1))
							continue;
						AbstractStack resultStack = stack.clone();
						StackElement recipient = resultStack.pop();

						result.add(resultStack);
					}

					if (result.isEmpty())
						return BOTTOM;
					else
						return new EVMAbstractState(result, memory, storage, mu_i);
				}
				}
			}
		}

		if (!(expression instanceof Skip))
			throw new SemanticException("Reachable just with the skip node");

		return top();
	}

	/**
	 * Duplicates the x-th element from the top of the stack and returns the
	 * modified stack.
	 *
	 * @param x     The position of the element to duplicate from the top of the
	 *                  stack.
	 * @param stack The original stack.
	 * 
	 * @return A new stack with the specified element duplicated at the top.
	 */
	private AbstractStack dupX(int x, AbstractStack stack) {
		if (stack.hasBottomUntil(x))
			return stack.bottom();
		
		List<StackElement> clone = stack.clone().getStack();
		Object[] obj = clone.toArray();

		int first;
		if (stack.size() < AbstractStack.getStackLimit())
			first = AbstractStack.getStackLimit();
		else
			first = clone.size();

		StackElement tmp = (StackElement) obj[first - x];

		ArrayList<StackElement> result = new ArrayList<>();

		for (int i = 0; i < clone.size(); i++)
			result.add((StackElement) obj[i]);

		result.add(tmp);
		result.remove(0);

		return new AbstractStack(result);
	}

	/**
	 * Swaps the 1st with the (x + 1)-th element from the top of the stack and
	 * returns the modified stack.
	 *
	 * @param x     The position of the element to swap with the top of the
	 *                  stack.
	 * @param stack The original stack.
	 * 
	 * @return A new stack with the specified elements swapped.
	 */
	private AbstractStack swapX(int x, AbstractStack stack) {
		if (stack.hasBottomUntil(x))
			return stack.bottom();
		
		List<StackElement> clone = stack.clone().getStack();
		Object[] obj = clone.toArray();
		int first;

		if (stack.size() < AbstractStack.getStackLimit())
			first = AbstractStack.getStackLimit() - 1;
		else
			first = clone.size() - 1;

		Object tmp = obj[first];
		obj[first] = obj[first - x];
		obj[first - x] = tmp;

		ArrayList<StackElement> result = new ArrayList<>();

		for (int i = 0; i < clone.size(); i++)
			result.add((StackElement) obj[i]);

		return new AbstractStack(result);
	}

	@Override
	public EVMAbstractState assume(ValueExpression expression, ProgramPoint src, ProgramPoint dest,
			SemanticOracle oracle) {
		// Ensures BOTTOM and TOP propagation
		if (this.isBottom() || this.isTop())
			return this;

		if (expression instanceof UnaryExpression) {
			UnaryExpression un = (UnaryExpression) expression;
			UnaryOperator op = un.getOperator();

			if (op instanceof JumpiOperator) { // JUMPI

				@SuppressWarnings("unchecked")
				Pair<Set<AbstractStack>, Set<AbstractStack>> split = ((Pair<Set<AbstractStack>,
						Set<AbstractStack>>) ((Constant) un.getExpression()).getValue());
				if (split.getLeft().isEmpty() && split.getRight().isEmpty())
					return top();
				else if (split.getLeft().isEmpty())
					return bottom();
				return new EVMAbstractState(new AbstractStackSet(split.getLeft(), false), memory, storage, mu_i);

			} else if (op instanceof LogicalNegation) {
				// Get the expression wrapped by LogicalNegation
				SymbolicExpression wrappedExpr = un.getExpression();

				if (wrappedExpr instanceof UnaryExpression) {
					UnaryOperator wrappedOperator = ((UnaryExpression) wrappedExpr).getOperator();

					// Check if LogicalNegation is wrapping a JUMPI
					if (wrappedOperator instanceof JumpiOperator) { // !JUMPI

						@SuppressWarnings("unchecked")
						Pair<Set<AbstractStack>,
								Set<AbstractStack>> split = ((Pair<Set<AbstractStack>, Set<
										AbstractStack>>) ((Constant) ((UnaryExpression) wrappedExpr).getExpression())
												.getValue());
						if (split.getLeft().isEmpty() && split.getRight().isEmpty())
							return top();
						else if (split.getRight().isEmpty())
							return bottom();
						return new EVMAbstractState(new AbstractStackSet(split.getRight(), false), memory, storage,
								mu_i);
					}
				}
			}
		}

		return this;
	}

	@Override
	public EVMAbstractState forgetIdentifier(Identifier id) {
		// nothing to do here
		return this;
	}

	@Override
	public EVMAbstractState forgetIdentifiersIf(Predicate<Identifier> test) {
		// nothing to do here
		return this;
	}

	@Override
	public Satisfiability satisfies(ValueExpression expression, ProgramPoint pp, SemanticOracle oracle) {
		// nothing to do here
		return Satisfiability.UNKNOWN;
	}

	@Override
	public EVMAbstractState pushScope(ScopeToken token) {
		// nothing to do here
		return this;
	}

	@Override
	public EVMAbstractState popScope(ScopeToken token) {
		// nothing to do here
		return this;
	}

	@Override
	public StructuredRepresentation representation() {
		if (isBottom())
			return Lattice.bottomRepresentation();
		else if (isTop())
			return Lattice.topRepresentation();

		return new StringRepresentation(
				"{ stacks: " + stacks + ", memory: " + memory + ", mu_i: " + mu_i + ", storage: " + storage
						+ " }");
	}

	@Override
	public EVMAbstractState top() {
		return TOP;
	}

	@Override
	public EVMAbstractState bottom() {
		return BOTTOM;
	}

	@Override
	public boolean isTop() {
		return this == TOP;
	}

	@Override
	public boolean isBottom() {
		return this == BOTTOM;
	}

	/**
	 * Helper method to convert a memory word to a BigInteger.
	 * 
	 * @param expression the memory word to convert
	 * 
	 * @return the BigInteger corresponding to the memory word
	 */
	private Number toBigInteger(SymbolicExpression expression) {
		Constant c = (Constant) expression;
		String hex = (String) c.getValue();
		return toBigInteger(hex);
	}

	private Number toBigInteger(String str) {
		String hexadecimal = str.substring(2);
		BigInteger bigIntVal = new BigInteger(hexadecimal, 16);
		return new Number(bigIntVal);
	}

	@Override
	public int hashCode() {
		return Objects.hash(isTop, memory, mu_i, stacks, storage);
	}

	@Override
	public boolean equals(Object obj) {
		if (this == obj)
			return true;
		if (obj == null)
			return false;
		if (getClass() != obj.getClass())
			return false;
		EVMAbstractState other = (EVMAbstractState) obj;
		return isTop == other.isTop && Objects.equals(memory, other.memory) && Objects.equals(mu_i, other.mu_i)
				&& Objects.equals(stacks, other.stacks) && Objects.equals(storage, other.storage);
	}

	/**
	 * Getter for the interval value at the top of the stack.
	 * 
	 * @return the interval value at the top of the stack.
	 */
	public Set<StackElement> getTop() {
		Set<StackElement> result = new HashSet<>();
		for (AbstractStack stack : stacks)
			result.add(stack.getTop());

		return result;
	}

	public Set<StackElement> getSecondElement() {
		Set<StackElement> result = new HashSet<>();
		for (AbstractStack stack : stacks)
			result.add(stack.getSecondElement());

		return result;
	}

	/**
	 * Yields whether the stack is empty.
	 * 
	 * @return {@code true} if the stack is empty, {@code false} otherwise
	 */
	public boolean isEmpty() {
		for (AbstractStack stack : stacks)
			if (!stack.isEmpty())
				return false;

		return true;
	}

	@Override
	public EVMAbstractState wideningAux(EVMAbstractState other) throws SemanticException {
		return new EVMAbstractState(stacks.widening(other.stacks),
				memory.widening(other.getMemory()),
				storage.widening(other.storage),
				mu_i.widening(other.getMu_i()));
	}

	@Override
	public EVMAbstractState lubAux(EVMAbstractState other) throws SemanticException {
		return new EVMAbstractState(stacks.lubAux(other.stacks),
				memory.lub(other.getMemory()),
				storage.lub(other.storage),
				mu_i.lub(other.getMu_i()));
	}

	@Override
	public EVMAbstractState glbAux(EVMAbstractState other) throws SemanticException {
		return new EVMAbstractState(stacks.glbAux(other.stacks),
				memory.glb(other.getMemory()),
				storage.glb(other.storage),
				mu_i.glb(other.getMu_i()));
	}

	@Override
	public boolean lessOrEqualAux(EVMAbstractState other) throws SemanticException {
		return stacks.lessOrEqual(other.stacks) &&
				memory.lessOrEqual(other.getMemory()) &&
				storage.lessOrEqual(other.getStorage()) &&
				mu_i.lessOrEqual(other.getMu_i());
	}

	/**
	 * Prints the hexadecimal representation of a byte array to the standard
	 * output.
	 *
	 * @param bytes The byte array to be printed in hexadecimal format.
	 *                  <p>
	 *                  This method iterates through each byte in the array and
	 *                  prints its hexadecimal representation. Each byte is
	 *                  formatted as a two-digit uppercase hexadecimal value,
	 *                  separated by a space. After printing all bytes, a
	 *                  newline character is appended to the output.
	 *                  </p>
	 *
	 * @throws IllegalArgumentException If the input {@code bytes} is
	 *                                      {@code null}.
	 */
	public static void printByte(byte[] bytes) {
		for (byte b : bytes)
			System.out.printf("%02X ", b);
		System.out.println();
	}

	/**
	 * Retrieves the storage value at a specific key for a given Ethereum
	 * contract address using the Etherscan API.
	 *
	 * @param key     the storage key as a Number. This key will be converted to
	 *                    a hexadecimal string.
	 * @param address the Ethereum contract address as a String.
	 * 
	 * @return a {@link StackElement} containing the storage value if the
	 *             request is successful, or {@link StackElement#NUMERIC_TOP} if
	 *             an error occurs.
	 */
	public StackElement getStorageAt(Number key, String address) {
		try {
			BigInteger toHex = Number.toBigInteger(key);
			String hexString = "0x" + toHex.toString(16);

			String getStorageAtRequest;
			synchronized (MyCache.getInstance()) {
				Thread.sleep(500);
				getStorageAtRequest = EVMFrontend.etherscanRequest("proxy", "eth_getStorageAt", hexString, address);
			}

			if (getStorageAtRequest == null || getStorageAtRequest.isEmpty()) {
				System.err.println("ERROR: couldn't download contract's storage.");
				return StackElement.NUMERIC_TOP;
			}

			String[] test = getStorageAtRequest.split("\"");
			String bytecode = test[9].substring(2);

			BigInteger decimal = new BigInteger(bytecode, 16);

			return new StackElement(decimal);
		} catch (IOException | InterruptedException e) {
			log.error(e.getMessage());
		}

		return StackElement.NUMERIC_TOP;
	}

	private byte[] convertStackElementToBytes(StackElement element) {
		byte[] bytes = new byte[32];
		BigInteger bigIntValue = Number.toBigInteger(element.getNumber());

		// Conversione manuale senza byte extra
		for (int i = 0; i < 32; i++) {
			bytes[31 - i] = bigIntValue.shiftRight(i * 8).byteValue();
		}

		return bytes;
	}

	@Override
	public boolean knowsIdentifier(Identifier id) {
		return true;
	}
}<|MERGE_RESOLUTION|>--- conflicted
+++ resolved
@@ -958,9 +958,8 @@
 						} else if (memory.isTop()) {
 							resultStack.push(StackElement.NUMERIC_TOP);
 						} else {
-<<<<<<< HEAD
 							byte[] mloadValue = memory.mload(offset.getNumber().intValue());
-							
+
 							StackElement mload = StackElement.fromBytes(mloadValue);
 
 //							log.debug("MLOAD");
@@ -972,12 +971,7 @@
 								continue;
 
 							resultStack.push(mload);
-=======
-							// Legge 32 byte dalla memoria (se l'offset è troppo grande, restituisce 32 byte a zero)
-							byte[] loadedVal = memory.mload(offset.getNumber().intValue());
-							resultStack.push(StackElement.fromBytes(loadedVal));
->>>>>>> 19fd4eb8
-						} 
+						}
 
 						result.add(resultStack);
 					}
@@ -1873,7 +1867,7 @@
 	private AbstractStack dupX(int x, AbstractStack stack) {
 		if (stack.hasBottomUntil(x))
 			return stack.bottom();
-		
+
 		List<StackElement> clone = stack.clone().getStack();
 		Object[] obj = clone.toArray();
 
@@ -1909,7 +1903,7 @@
 	private AbstractStack swapX(int x, AbstractStack stack) {
 		if (stack.hasBottomUntil(x))
 			return stack.bottom();
-		
+
 		List<StackElement> clone = stack.clone().getStack();
 		Object[] obj = clone.toArray();
 		int first;
