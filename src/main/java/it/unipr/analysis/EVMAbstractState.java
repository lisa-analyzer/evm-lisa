package it.unipr.analysis;

import it.unipr.analysis.operator.JumpiOperator;
import it.unive.lisa.analysis.BaseLattice;
import it.unive.lisa.analysis.Lattice;
import it.unive.lisa.analysis.ScopeToken;
import it.unive.lisa.analysis.SemanticException;
import it.unive.lisa.analysis.representation.DomainRepresentation;
import it.unive.lisa.analysis.representation.StringRepresentation;
import it.unive.lisa.analysis.value.ValueDomain;
import it.unive.lisa.program.cfg.ProgramPoint;
import it.unive.lisa.symbolic.SymbolicExpression;
import it.unive.lisa.symbolic.value.Constant;
import it.unive.lisa.symbolic.value.Identifier;
import it.unive.lisa.symbolic.value.Skip;
import it.unive.lisa.symbolic.value.UnaryExpression;
import it.unive.lisa.symbolic.value.ValueExpression;
import it.unive.lisa.symbolic.value.operator.unary.LogicalNegation;
import it.unive.lisa.symbolic.value.operator.unary.UnaryOperator;
import java.math.BigDecimal;
import java.math.BigInteger;
import java.math.RoundingMode;
import java.util.LinkedList;
import java.util.List;
import java.util.Objects;
import java.util.function.Predicate;

public class EVMAbstractState implements ValueDomain<EVMAbstractState>, BaseLattice<EVMAbstractState> {

	private static final EVMAbstractState TOP = new EVMAbstractState(true);
	private static final EVMAbstractState BOTTOM = new EVMAbstractState(new AbstractStack().bottom(),
			new Memory().bottom(), KIntegerSet.BOTTOM);
	private final boolean isTop;

	/**
	 * The stack memory.
	 */
	private final AbstractStack stack;

	/**
	 * The volatile memory.
	 */
	private final Memory memory;

	private final KIntegerSet mu_i; // TODO Give a better name

	/**
	 * Builds the abstract domain.
	 */
	public EVMAbstractState() {
		this(false);
	}

	/**
	 * Builds the abstract domain.
	 * 
	 * @param isTop whether the abstract value is top.
	 */
	private EVMAbstractState(boolean isTop) {
		this.isTop = isTop;
		this.stack = new AbstractStack();
		this.memory = new Memory();
		this.mu_i = KIntegerSet.ZERO;
	}

	/**
	 * Builds a EVMAbsDomain with the given stack, memory and mu_i. The built
	 * EVMAbsDomain is not TOP.
	 * 
	 * @param stack  the stack to be used.
	 * @param memory the memory to be used.
	 * @param mu_i   the mu_i to be used.
	 */
	public EVMAbstractState(AbstractStack stack, Memory memory, KIntegerSet mu_i) {
		this.isTop = false;
		this.stack = stack;
		this.memory = memory;
		this.mu_i = mu_i;
	}

	/**
	 * Returns a cloned copy of the stack.
	 *
	 * @return A cloned copy of the stack or null if the original stack is null.
	 */
	public AbstractStack getStack() {
		return stack.clone();
	}

	/**
	 * Returns a cloned copy of the memory.
	 *
	 * @return A cloned copy of the memory or null if the original memory is
	 *             null.
	 */
	public Memory getMemory() {
		return memory.clone();
	}

	/**
	 * Returns a cloned copy of the interval mu_i.
	 *
	 * @return A cloned copy of the interval mu_i or null if the original mu_i
	 *             is null.
	 */
	public KIntegerSet getMu_i() {
		return mu_i;
	}

	@Override
	public EVMAbstractState assign(Identifier id, ValueExpression expression, ProgramPoint pp)
			throws SemanticException {
		// nothing to do here
		return this;
	}

	@Override
	public EVMAbstractState smallStepSemantics(ValueExpression expression, ProgramPoint pp) throws SemanticException {
		// bottom state is propagated
		if (this.isBottom())
			return this;

		if (expression instanceof Constant) {
			return this;
		} else if (expression instanceof UnaryExpression) {
			UnaryExpression un = (UnaryExpression) expression;
			UnaryOperator op = un.getOperator();

			if (op != null) {

				switch (op.getClass().getSimpleName()) {
				case "Push0Operator": { // PUSH0
					AbstractStack result = stack.clone();
					result.push(KIntegerSet.ZERO);
					return new EVMAbstractState(result, memory, mu_i);
				}
				case "PushOperator": { // PUSH
					AbstractStack result = stack.clone();
					BigDecimal valueToPush = this.toBigDecimal(un.getExpression());

					result.push(new KIntegerSet(valueToPush));

					return new EVMAbstractState(result, memory, mu_i);
				}
				case "AddressOperator": { // ADDRESS
					AbstractStack result = stack.clone();

					// At the moment, we do not handle ADDRESS
					result.push(KIntegerSet.TOP);

					return new EVMAbstractState(result, memory, mu_i);
				}
				case "OriginOperator": { // ORIGIN
					AbstractStack result = stack.clone();

					// At the moment, we do not handle ORIGIN
					result.push(KIntegerSet.TOP);

					return new EVMAbstractState(result, memory, mu_i);
				}
				case "CallerOperator": { // CALLER
					AbstractStack result = stack.clone();

					// At the moment, we do not handle CALLER
					result.push(KIntegerSet.TOP);

					return new EVMAbstractState(result, memory, mu_i);
				}
				case "CallvalueOperator": { // CALLVALUE
					AbstractStack result = stack.clone();

					// At the moment, we do not handle CALLVALUE
					result.push(KIntegerSet.TOP);

					return new EVMAbstractState(result, memory, mu_i);
				}
				case "CalldatasizeOperator": { // CALLDATASIZE
					AbstractStack result = stack.clone();

					// At the moment, we do not handle CALLDATASIZE
					result.push(KIntegerSet.TOP);

					return new EVMAbstractState(result, memory, mu_i);
				}
				case "CodesizeOperator": { // CODESIZE
					AbstractStack result = stack.clone();

					// At the moment, we do not handle CODESIZE
					result.push(KIntegerSet.TOP);

					return new EVMAbstractState(result, memory, mu_i);
				}
				case "GaspriceOperator": { // GASPRICE
					AbstractStack result = stack.clone();

					// At the moment, we do not handle GASPRICE
					result.push(KIntegerSet.TOP);

					return new EVMAbstractState(result, memory, mu_i);
				}
				case "ReturndatasizeOperator": { // RETURNDATASIZE
					AbstractStack result = stack.clone();

					// At the moment, we do not handle RETURNDATASIZE
					result.push(KIntegerSet.TOP);

					return new EVMAbstractState(result, memory, mu_i);
				}
				case "CoinbaseOperator": { // COINBASE
					AbstractStack result = stack.clone();

					// At the moment, we do not handle COINBASE
					result.push(KIntegerSet.TOP);

					return new EVMAbstractState(result, memory, mu_i);
				}
				case "TimestampOperator": { // TIMESTAMP
					AbstractStack result = stack.clone();

					// At the moment, we do not handle TIMESTAMP
					result.push(KIntegerSet.TOP);

					return new EVMAbstractState(result, memory, mu_i);
				}
				case "NumberOperator": { // NUMBER
					AbstractStack result = stack.clone();

					// At the moment, we do not handle NUMBER
					result.push(KIntegerSet.TOP);

					return new EVMAbstractState(result, memory, mu_i);
				}
				case "DifficultyOperator": { // DIFFICULTY
					AbstractStack result = stack.clone();

					// At the moment, we do not handle DIFFICULTY
					result.push(KIntegerSet.TOP);

					return new EVMAbstractState(result, memory, mu_i);
				}
				case "GaslimitOperator": { // GASLIMIT
					AbstractStack result = stack.clone();

					// At the moment, we do not handle GASLIMIT
					result.push(KIntegerSet.TOP);

					return new EVMAbstractState(result, memory, mu_i);
				}
				case "ChainidOperator": { // CHAINID
					AbstractStack result = stack.clone();

					// At the moment, we do not handle CHAINID
					result.push(KIntegerSet.TOP);

					return new EVMAbstractState(result, memory, mu_i);
				}
				case "SelfbalanceOperator": { // SELFBALANCE
					AbstractStack result = stack.clone();

					// At the moment, we do not handle SELFBALANCE
					result.push(KIntegerSet.TOP);

					return new EVMAbstractState(result, memory, mu_i);
				}
				case "PcOperator": { // PC
					AbstractStack result = stack.clone();
					Integer i = (Integer) ((Constant) un.getExpression()).getValue();
					result.push(new KIntegerSet(new BigDecimal(i)));
					return new EVMAbstractState(result, memory, mu_i);
				}
				case "GasOperator": { // GAS
					AbstractStack result = stack.clone();

					// At the moment, we do not handle GAS
					result.push(KIntegerSet.TOP);

<<<<<<< HEAD
						return new EVMAbstractState(result, memory, mu_i);
					}
					case "JumpiOperator": { // JUMPI
						AbstractStack result = stack.clone();
						KIntegerSet opnd1 = result.pop();
						KIntegerSet opnd2 = result.pop();

						return new EVMAbstractState(result, memory, mu_i);
					}
					case "MsizeOperator": { // MSIZE
						AbstractStack result = stack.clone();
=======
					return new EVMAbstractState(result, memory, mu_i);
				}
				case "JumpiOperator": { // JUMPI
					AbstractStack result = stack.clone();
					result.pop();
					result.pop();
					return new EVMAbstractState(result, memory, mu_i);
				}
				case "MsizeOperator": { // MSIZE
					AbstractStack result = stack.clone();
>>>>>>> fd8f71b1

					// At the moment, we do not handle MSIZE
					result.push(mu_i.mul(new KIntegerSet(new BigDecimal(32))));

					return new EVMAbstractState(result, memory, mu_i);
				}
				case "BasefeeOperator": { // BASEFEE
					AbstractStack result = stack.clone();

					// At the moment, we do not handle BASEFEE
					result.push(KIntegerSet.TOP);
					return new EVMAbstractState(result, memory, mu_i);
				}
				case "JumpdestOperator": { // JUMPDEST
					return this;
				}
				}
				// Above, operators that do not perform pop()

				// from here on, top is propagated
//					if (isTop())
//						return this;

				// Below, operators that perform pop operation on the stack
				switch (op.getClass().getSimpleName()) {

				case "JumpOperator": { // JUMP
					AbstractStack result = stack.clone();
					result.pop();
					return new EVMAbstractState(result, memory, mu_i);
				}
				case "AddOperator": { // ADD
					AbstractStack result = stack.clone();
					KIntegerSet opnd1 = result.pop();
					KIntegerSet opnd2 = result.pop();

					result.push(opnd1.sum(opnd2));
					return new EVMAbstractState(result, memory, mu_i);
				}
				case "SubOperator": { // SUB
					AbstractStack result = stack.clone();
					KIntegerSet opnd1 = result.pop();
					KIntegerSet opnd2 = result.pop();

					result.push(opnd1.sub(opnd2));
					return new EVMAbstractState(result, memory, mu_i);
				}
				case "MulOperator": { // MUL
					AbstractStack result = stack.clone();
					KIntegerSet opnd1 = result.pop();
					KIntegerSet opnd2 = result.pop();

					result.push(opnd1.mul(opnd2));
					return new EVMAbstractState(result, memory, mu_i);
				}
				case "DivOperator": { // DIV
					AbstractStack result = stack.clone();
					KIntegerSet opnd1 = result.pop();
					KIntegerSet opnd2 = result.pop();

					result.push(opnd1.div(opnd2));
					return new EVMAbstractState(result, memory, mu_i);
				}
				case "SdivOperator": { // SDIV
					AbstractStack result = stack.clone();
					KIntegerSet opnd1 = result.pop();
					KIntegerSet opnd2 = result.pop();

					result.push(opnd1.div(opnd2));
					return new EVMAbstractState(result, memory, mu_i);
				}
				case "ModOperator": { // MOD
					AbstractStack result = stack.clone();
					KIntegerSet opnd1 = result.pop();
					KIntegerSet opnd2 = result.pop();

					result.push(opnd1.mod(opnd2));
					return new EVMAbstractState(result, memory, mu_i);
				}
				case "SmodOperator": { // SMOD
					AbstractStack result = stack.clone();
					KIntegerSet opnd1 = result.pop();
					KIntegerSet opnd2 = result.pop();

					result.push(opnd1.mod(opnd2));
					return new EVMAbstractState(result, memory, mu_i);
				}
				case "AddmodOperator": { // ADDMOD
					AbstractStack result = stack.clone();
					KIntegerSet opnd1 = result.pop();
					KIntegerSet opnd2 = result.pop();
					KIntegerSet opnd3 = result.pop();

					result.push(opnd1.addmod(opnd2, opnd3));
					return new EVMAbstractState(result, memory, mu_i);
				}
				case "MulmodOperator": { // MULMOD
					AbstractStack result = stack.clone();
					KIntegerSet opnd1 = result.pop();
					KIntegerSet opnd2 = result.pop();
					KIntegerSet opnd3 = result.pop();

					result.push(opnd1.mulmod(opnd2, opnd3));
					return new EVMAbstractState(result, memory, mu_i);
				}
				case "ExpOperator": { // EXP
					AbstractStack result = stack.clone();
					KIntegerSet opnd1 = result.pop();
					KIntegerSet opnd2 = result.pop();

					result.push(opnd1.exp(opnd2));
					return new EVMAbstractState(result, memory, mu_i);
				}
				case "SignextendOperator": { // SIGNEXTEND
					AbstractStack result = stack.clone();
					result.pop();
					result.pop();

					// At the moment, we do not handle SIGNEXTEND
					result.push(KIntegerSet.TOP);
					return new EVMAbstractState(result, memory, mu_i);
				}
				case "LtOperator": { // LT
					AbstractStack result = stack.clone();
					KIntegerSet opnd1 = result.pop();
					KIntegerSet opnd2 = result.pop();

					result.push(opnd1.lt(opnd2));
					return new EVMAbstractState(result, memory, mu_i);
				}
				case "SltOperator": { // SLT
					AbstractStack result = stack.clone();
					KIntegerSet opnd1 = result.pop();
					KIntegerSet opnd2 = result.pop();

					result.push(opnd1.lt(opnd2));
					return new EVMAbstractState(result, memory, mu_i);
				}
				case "GtOperator": { // GT
					AbstractStack result = stack.clone();
					KIntegerSet opnd1 = result.pop();
					KIntegerSet opnd2 = result.pop();

					result.push(opnd1.gt(opnd2));
					return new EVMAbstractState(result, memory, mu_i);
				}
				case "SgtOperator": { // SGT
					AbstractStack result = stack.clone();
					KIntegerSet opnd1 = result.pop();
					KIntegerSet opnd2 = result.pop();

					result.push(opnd1.gt(opnd2));
					return new EVMAbstractState(result, memory, mu_i);
				}
				case "EqOperator": { // EQ
					AbstractStack result = stack.clone();
					KIntegerSet opnd1 = result.pop();
					KIntegerSet opnd2 = result.pop();

					result.push(opnd1.eq(opnd2));
					return new EVMAbstractState(result, memory, mu_i);
				}
				case "IszeroOperator": { // ISZERO
					AbstractStack result = stack.clone();
					KIntegerSet opnd1 = result.pop();

					result.push(opnd1.isZero());
					return new EVMAbstractState(result, memory, mu_i);
				}
				case "AndOperator": { // AND
					AbstractStack result = stack.clone();
					KIntegerSet opnd1 = result.pop();
					KIntegerSet opnd2 = result.pop();

					result.push(opnd1.and(opnd2));
					return new EVMAbstractState(result, memory, mu_i);
				}
				case "OrOperator": { // OR
					AbstractStack result = stack.clone();
					KIntegerSet opnd1 = result.pop();
					KIntegerSet opnd2 = result.pop();

					result.push(opnd1.or(opnd2));
					return new EVMAbstractState(result, memory, mu_i);
				}
				case "XorOperator": { // XOR
					AbstractStack result = stack.clone();
					KIntegerSet opnd1 = result.pop();
					KIntegerSet opnd2 = result.pop();

					result.push(opnd1.xor(opnd2));
					return new EVMAbstractState(result, memory, mu_i);
				}
				case "NotOperator": { // NOT
					AbstractStack result = stack.clone();
					KIntegerSet opnd1 = result.pop();

					result.push(opnd1.not());
					return new EVMAbstractState(result, memory, mu_i);
				}
				case "ByteOperator": { // BYTE
					AbstractStack resultStack = stack.clone();
					KIntegerSet indexOfByte = resultStack.pop();
					KIntegerSet target = resultStack.pop();

					KIntegerSet resultKIntegerSet = KIntegerSet.BOTTOM;

					if (target.isTop() || indexOfByte.isTop()) {
						resultStack.push(KIntegerSet.TOP);
						return new EVMAbstractState(resultStack, memory, mu_i);
					} else {
						for (BigDecimal value : target) {
							byte[] valueAsByteArray = value.unscaledValue().toByteArray();

							for (BigDecimal index : indexOfByte) {
								int intIndex = index.intValue();

								if (intIndex <= 0 || intIndex >= valueAsByteArray.length) {
									resultKIntegerSet.lub(KIntegerSet.ZERO);
								} else {
									int selectedByteAsInt = valueAsByteArray[intIndex];
									resultKIntegerSet.lub(new KIntegerSet(selectedByteAsInt));
								}
							}
						}
					}

					resultStack.push(resultKIntegerSet);
					return new EVMAbstractState(resultStack, memory, mu_i);
				}
				case "ShlOperator": { // SHL
					AbstractStack result = stack.clone();
					KIntegerSet opnd1 = result.pop();
					KIntegerSet opnd2 = result.pop();

					result.push(opnd1.shl(opnd2));
					return new EVMAbstractState(result, memory, mu_i);
				}
				case "ShrOperator": { // SHR
					AbstractStack result = stack.clone();
					KIntegerSet opnd1 = result.pop();
					KIntegerSet opnd2 = result.pop();

					result.push(opnd1.shr(opnd2));
					return new EVMAbstractState(result, memory, mu_i);
				}
				case "SarOperator": { // SAR
					AbstractStack result = stack.clone();
					KIntegerSet opnd1 = result.pop();
					KIntegerSet opnd2 = result.pop();

					result.push(opnd1.sar(opnd2));
					return new EVMAbstractState(result, memory, mu_i);
				}
				case "Sha3Operator": { // SHA3
					AbstractStack result = stack.clone();
					KIntegerSet offset = result.pop();
					KIntegerSet length = result.pop();

					// At the moment, we do not handle SHA3
					result.push(KIntegerSet.TOP);

					return new EVMAbstractState(result, memory, mu_i);
				}
				case "BalanceOperator": { // BALANCE
					AbstractStack result = stack.clone();
					KIntegerSet address = result.pop();

					// At the moment, we do not handle BALANCE
					result.push(KIntegerSet.TOP);

					return new EVMAbstractState(result, memory, mu_i);
				}
				case "CalldataloadOperator": { // CALLDATALOAD
					AbstractStack result = stack.clone();
					KIntegerSet offset = result.pop();

					// At the moment, we do not handle CALLDATALOAD
					result.push(KIntegerSet.TOP);

					return new EVMAbstractState(result, memory, mu_i);
				}
				case "CalldatacopyOperator": { // CALLDATACOPY
					AbstractStack result = stack.clone();
					KIntegerSet memOffset = result.pop();
					KIntegerSet dataOffset = result.pop();
					KIntegerSet length = result.pop();

					// At the moment, we do not handle CALLDATACOPY
					return new EVMAbstractState(result, memory, mu_i);
				}
				case "CodecopyOperator": { // CODECOPY
					AbstractStack result = stack.clone();
					KIntegerSet memOffset = result.pop();
					KIntegerSet codeOffset = result.pop();
					KIntegerSet length = result.pop();

					// At the moment, we do not handle CODECOPY
					return new EVMAbstractState(result, memory, mu_i);
				}
				case "ExtcodesizeOperator": { // EXTCODESIZE
					AbstractStack result = stack.clone();
					KIntegerSet address = result.pop();

					// At the moment, we do not handle EXTCODESIZE
					result.push(KIntegerSet.TOP);
					return new EVMAbstractState(result, memory, mu_i);
				}
				case "ExtcodecopyOperator": { // EXTCODECOPY
					AbstractStack result = stack.clone();
					KIntegerSet address = result.pop();
					KIntegerSet memOffset = result.pop();
					KIntegerSet codeOffset = result.pop();
					KIntegerSet length = result.pop();

					// At the moment, we do not handle EXTCODECOPY
					return new EVMAbstractState(result, memory, mu_i);
				}
				case "ReturndatacopyOperator": { // RETURNDATACOPY
					AbstractStack result = stack.clone();
					KIntegerSet memOffset = result.pop();
					KIntegerSet retOffset = result.pop();
					KIntegerSet length = result.pop();

					// At the moment, we do not handle RETURNDATACOPY
					return new EVMAbstractState(result, memory, mu_i);
				}
				case "ExtcodehashOperator": { // EXTCODEHASH
					AbstractStack result = stack.clone();
					KIntegerSet address = result.pop();

					// At the moment, we do not handle EXTCODEHASH
					result.push(KIntegerSet.TOP);
					return new EVMAbstractState(result, memory, mu_i);
				}
				case "BlockhashOperator": { // BLOCKHASH
					AbstractStack result = stack.clone();
					KIntegerSet blockNumber = result.pop();

					// At the moment, we do not handle BLOCKHASH
					result.push(KIntegerSet.TOP);
					return new EVMAbstractState(result, memory, mu_i);
				}
				case "PopOperator": { // POP
					AbstractStack result = stack.clone();
					result.pop();

					return new EVMAbstractState(result, memory, mu_i);
				}
				case "MloadOperator": { // MLOAD
					AbstractStack result = stack.clone();
					KIntegerSet new_mu_i = null;

					KIntegerSet offset = result.pop();

					if (mu_i.equals(KIntegerSet.ZERO)) {
						// This is an error. We cannot read from memory if
						// there is no active words saved
						result.push(KIntegerSet.TOP);
						return new EVMAbstractState(result, memory, mu_i);
					} else if (offset.isTop()) {
						result.push(KIntegerSet.TOP);
						new_mu_i = mu_i;
					} else {
						result.push(offset.mload(memory));
						new_mu_i = mu_i;
					}

					return new EVMAbstractState(result, memory, new_mu_i);
				}
				case "MstoreOperator": { // MSTORE
					AbstractStack stackResult = stack.clone();
					Memory memoryResult = null;
					KIntegerSet new_mu_i = null;

					KIntegerSet offset = stackResult.pop();
					KIntegerSet value = stackResult.pop();

					if (offset.isTop()) {
						new_mu_i = mu_i;
						memoryResult = memory;
					} else {
						KIntegerSet current_mu_i_lub = KIntegerSet.BOTTOM;

						for (BigDecimal os : offset) {
							BigDecimal thirtyTwo = new BigDecimal(32);
							BigDecimal current_mu_i = os.add(thirtyTwo)
									.divide(thirtyTwo, RoundingMode.UP);

							memoryResult = memory.putState(os, value);

							current_mu_i_lub = current_mu_i_lub.lub(new KIntegerSet(current_mu_i));
						}

						new_mu_i = current_mu_i_lub;
					}

					return new EVMAbstractState(stackResult, memoryResult, new_mu_i);
				}
				case "Mstore8Operator": { // MSTORE8
					AbstractStack stackResult = stack.clone();
					Memory memoryResult = null;
					KIntegerSet new_mu_i = null;

					KIntegerSet offset = stackResult.pop();
					KIntegerSet value = stackResult.pop();

					if (offset.isTop()) {
						new_mu_i = mu_i;
						memoryResult = memory;
					} else {
						KIntegerSet current_mu_i_lub = KIntegerSet.BOTTOM;

						for (BigDecimal os : offset) {
							BigDecimal current_mu_i = os.add(new BigDecimal(1))
									.divide(new BigDecimal(32), RoundingMode.UP);

							memoryResult = memory.putState(os, value.mod(new KIntegerSet(new BigDecimal(256))));

							current_mu_i_lub = current_mu_i_lub.lub(new KIntegerSet(current_mu_i));
						}

						new_mu_i = current_mu_i_lub;
					}

					return new EVMAbstractState(stackResult, memoryResult, new_mu_i);
				}
				case "SloadOperator": { // SLOAD
					AbstractStack result = stack.clone();
					KIntegerSet key = result.pop();

					// At the moment, we do not handle SLOAD
					result.push(KIntegerSet.TOP);
					return new EVMAbstractState(result, memory, mu_i);
				}
				case "SstoreOperator": { // SSTORE
					AbstractStack result = stack.clone();
					KIntegerSet key = result.pop();
					KIntegerSet value = result.pop();

					// At the moment, we do not handle SSTORE
					return new EVMAbstractState(result, memory, mu_i);
				}
				case "Dup1Operator": { // DUP1
					return new EVMAbstractState(dupX(1, stack.clone()), memory, mu_i);
				}
				case "Dup2Operator": { // DUP2
					return new EVMAbstractState(dupX(2, stack.clone()), memory, mu_i);
				}
				case "Dup3Operator": { // DUP3
					return new EVMAbstractState(dupX(3, stack.clone()), memory, mu_i);
				}
				case "Dup4Operator": { // DUP4
					return new EVMAbstractState(dupX(4, stack.clone()), memory, mu_i);
				}
				case "Dup5Operator": { // DUP5
					return new EVMAbstractState(dupX(5, stack.clone()), memory, mu_i);
				}
				case "Dup6Operator": { // DUP6
					return new EVMAbstractState(dupX(6, stack.clone()), memory, mu_i);
				}
				case "Dup7Operator": { // DUP7
					return new EVMAbstractState(dupX(7, stack.clone()), memory, mu_i);
				}
				case "Dup8Operator": { // DUP8
					return new EVMAbstractState(dupX(8, stack.clone()), memory, mu_i);
				}
				case "Dup9Operator": { // DUP9
					return new EVMAbstractState(dupX(9, stack.clone()), memory, mu_i);
				}
				case "Dup10Operator": { // DUP10
					return new EVMAbstractState(dupX(10, stack.clone()), memory, mu_i);
				}
				case "Dup11Operator": { // DUP11
					return new EVMAbstractState(dupX(11, stack.clone()), memory, mu_i);
				}
				case "Dup12Operator": { // DUP12
					return new EVMAbstractState(dupX(12, stack.clone()), memory, mu_i);
				}
				case "Dup13Operator": { // DUP13
					return new EVMAbstractState(dupX(13, stack.clone()), memory, mu_i);
				}
				case "Dup14Operator": { // DUP14
					return new EVMAbstractState(dupX(14, stack.clone()), memory, mu_i);
				}
				case "Dup15Operator": { // DUP15
					return new EVMAbstractState(dupX(15, stack.clone()), memory, mu_i);
				}
				case "Dup16Operator": { // DUP16
					return new EVMAbstractState(dupX(16, stack.clone()), memory, mu_i);
				}
				case "Swap1Operator": { // SWAP1
					return new EVMAbstractState(swapX(1, stack.clone()), memory, mu_i);
				}
				case "Swap2Operator": { // SWAP2
					return new EVMAbstractState(swapX(2, stack.clone()), memory, mu_i);
				}
				case "Swap3Operator": { // SWAP3
					return new EVMAbstractState(swapX(3, stack.clone()), memory, mu_i);
				}
				case "Swap4Operator": { // SWAP4
					return new EVMAbstractState(swapX(4, stack.clone()), memory, mu_i);
				}
				case "Swap5Operator": { // SWAP5
					return new EVMAbstractState(swapX(5, stack.clone()), memory, mu_i);
				}
				case "Swap6Operator": { // SWAP6
					return new EVMAbstractState(swapX(6, stack.clone()), memory, mu_i);
				}
				case "Swap7Operator": { // SWAP7
					return new EVMAbstractState(swapX(7, stack.clone()), memory, mu_i);
				}
				case "Swap8Operator": { // SWAP8
					return new EVMAbstractState(swapX(8, stack.clone()), memory, mu_i);
				}
				case "Swap9Operator": { // SWAP9
					return new EVMAbstractState(swapX(9, stack.clone()), memory, mu_i);
				}
				case "Swap10Operator": { // SWAP10
					return new EVMAbstractState(swapX(10, stack.clone()), memory, mu_i);
				}
				case "Swap11Operator": { // SWAP11
					return new EVMAbstractState(swapX(11, stack.clone()), memory, mu_i);
				}
				case "Swap12Operator": { // SWAP12
					return new EVMAbstractState(swapX(12, stack.clone()), memory, mu_i);
				}
				case "Swap13Operator": { // SWAP13
					return new EVMAbstractState(swapX(13, stack.clone()), memory, mu_i);
				}
				case "Swap14Operator": { // SWAP14
					return new EVMAbstractState(swapX(14, stack.clone()), memory, mu_i);
				}
				case "Swap15Operator": { // SWAP15
					return new EVMAbstractState(swapX(15, stack.clone()), memory, mu_i);
				}
				case "Swap16Operator": { // SWAP16
					return new EVMAbstractState(swapX(16, stack.clone()), memory, mu_i);
				}
				case "Log0Operator": { // LOG0
					AbstractStack result = stack.clone();
					KIntegerSet offset = result.pop();
					KIntegerSet length = result.pop();

					// At the moment, we do not handle LOG0
					return new EVMAbstractState(result, memory, mu_i);
				}
				case "Log1Operator": { // LOG1
					AbstractStack result = stack.clone();
					KIntegerSet offset = result.pop();
					KIntegerSet length = result.pop();
					KIntegerSet topic1 = result.pop();

					// At the moment, we do not handle LOG1
					return new EVMAbstractState(result, memory, mu_i);
				}
				case "Log2Operator": { // LOG2
					AbstractStack result = stack.clone();
					KIntegerSet offset = result.pop();
					KIntegerSet length = result.pop();
					KIntegerSet topic1 = result.pop();
					KIntegerSet topic2 = result.pop();

					// At the moment, we do not handle LOG2
					return new EVMAbstractState(result, memory, mu_i);
				}
				case "Log3Operator": { // LOG3
					AbstractStack result = stack.clone();
					KIntegerSet offset = result.pop();
					KIntegerSet length = result.pop();
					KIntegerSet topic1 = result.pop();
					KIntegerSet topic2 = result.pop();
					KIntegerSet topic3 = result.pop();

					// At the moment, we do not handle LOG3
					return new EVMAbstractState(result, memory, mu_i);
				}
				case "Log4Operator": { // LOG4
					AbstractStack result = stack.clone();
					KIntegerSet offset = result.pop();
					KIntegerSet length = result.pop();
					KIntegerSet topic1 = result.pop();
					KIntegerSet topic2 = result.pop();
					KIntegerSet topic3 = result.pop();
					KIntegerSet topic4 = result.pop();

					// At the moment, we do not handle LOG4
					return new EVMAbstractState(result, memory, mu_i);
				}
				case "CreateOperator": { // CREATE
					AbstractStack result = stack.clone();
					KIntegerSet value = result.pop();
					KIntegerSet offset = result.pop();
					KIntegerSet length = result.pop();

					// At the moment, we do not handle CREATE
					result.push(KIntegerSet.TOP);
					return new EVMAbstractState(result, memory, mu_i);
				}
				case "Create2Operator": { // CREATE2
					AbstractStack result = stack.clone();
					KIntegerSet value = result.pop();
					KIntegerSet offset = result.pop();
					KIntegerSet length = result.pop();
					KIntegerSet salt = result.pop();

					// At the moment, we do not handle CREATE2
					result.push(KIntegerSet.TOP);
					return new EVMAbstractState(result, memory, mu_i);
				}
				case "CallOperator": { // CALL
					AbstractStack result = stack.clone();
					KIntegerSet gas = result.pop();
					KIntegerSet to = result.pop();
					KIntegerSet value = result.pop();
					KIntegerSet inOffset = result.pop();
					KIntegerSet inLength = result.pop();
					KIntegerSet outOffset = result.pop();
					KIntegerSet outLength = result.pop();

					// At the moment, we do not handle CALL
					result.push(KIntegerSet.TOP);

					return new EVMAbstractState(result, memory, mu_i);
				}
				case "CallcodeOperator": { // CALLCODE
					AbstractStack result = stack.clone();
					KIntegerSet gas = result.pop();
					KIntegerSet to = result.pop();
					KIntegerSet value = result.pop();
					KIntegerSet inOffset = result.pop();
					KIntegerSet inLength = result.pop();
					KIntegerSet outOffset = result.pop();
					KIntegerSet outLength = result.pop();

					// At the moment, we do not handle CALLCODE
					result.push(KIntegerSet.TOP);

					return new EVMAbstractState(result, memory, mu_i);
				}
				case "ReturnOperator": { // RETURN
					AbstractStack result = stack.clone();
					KIntegerSet offset = result.pop();
					KIntegerSet length = result.pop();

					// At the moment, we do not handle RETURN
					return new EVMAbstractState(result, memory, mu_i);
				}
				case "DelegatecallOperator": { // DELEGATECALL
					AbstractStack result = stack.clone();
					KIntegerSet gas = result.pop();
					KIntegerSet to = result.pop();
					KIntegerSet inOffset = result.pop();
					KIntegerSet inLength = result.pop();
					KIntegerSet outOffset = result.pop();
					KIntegerSet outLength = result.pop();

					// At the moment, we do not handle DELEGATECALL
					result.push(KIntegerSet.TOP);

					return new EVMAbstractState(result, memory, mu_i);
				}
				case "StaticcallOperator": { // STATICCALL
					AbstractStack result = stack.clone();
					KIntegerSet gas = result.pop();
					KIntegerSet to = result.pop();
					KIntegerSet inOffset = result.pop();
					KIntegerSet inLength = result.pop();
					KIntegerSet outOffset = result.pop();
					KIntegerSet outLength = result.pop();

					// At the moment, we do not handle STATICCALL
					result.push(KIntegerSet.TOP);

					return new EVMAbstractState(result, memory, mu_i);
				}
				case "RevertOperator": { // REVERT
					AbstractStack result = stack.clone();
					KIntegerSet offset = result.pop();
					KIntegerSet length = result.pop();

					// At the moment, we do not handle REVERT
					return new EVMAbstractState(result, memory, mu_i);
				}
				case "InvalidOperator": { // INVALID
					return this;
				}
				case "SelfdestructOperator": { // SELFDESTRUCT
					AbstractStack result = stack.clone();
					KIntegerSet recipient = result.pop();

					// At the moment, we do not handle SELFDESTRUCT
					return new EVMAbstractState(result, memory, mu_i);
				}
				}
			}
		}

		if (!(expression instanceof Skip))
			throw new SemanticException("Reachable just with the skip node");

		return top();
	}

	/**
	 * Duplicates the x-th element from the top of the stack and returns the
	 * modified stack.
	 *
	 * @param x     The position of the element to duplicate from the top of the
	 *                  stack.
	 * @param stack The original stack.
	 * 
	 * @return A new stack with the specified element duplicated at the top.
	 */
	private AbstractStack dupX(int x, AbstractStack stack) {
		List<KIntegerSet> clone = stack.clone().getStack();

		if (stack.size() < x || x < 1)
			return stack.bottom();

		Object[] obj = clone.toArray();

		int first;
		if (stack.size() < AbstractStack.STACK_LIMIT)
			first = AbstractStack.STACK_LIMIT;
		else
			first = clone.size();

		KIntegerSet tmp = (KIntegerSet) obj[first - x];

		LinkedList<KIntegerSet> result = new LinkedList<>();

		for (int i = 0; i < clone.size(); i++)
			result.add((KIntegerSet) obj[i]);

		result.add(tmp);
		result.remove(0);

		return new AbstractStack(result);
	}

	/**
	 * Swaps the 1st with the (x + 1)-th element from the top of the stack and
	 * returns the modified stack.
	 *
	 * @param x     The position of the element to swap with the top of the
	 *                  stack.
	 * @param stack The original stack.
	 * 
	 * @return A new stack with the specified elements swapped.
	 */
	private AbstractStack swapX(int x, AbstractStack stack) {
		List<KIntegerSet> clone = stack.clone().getStack();

		if (stack.size() < x + 1 || x < 1)
			return stack.bottom();

		Object[] obj = clone.toArray();
		int first;

		if (stack.size() < AbstractStack.STACK_LIMIT)
			first = AbstractStack.STACK_LIMIT - 1;
		else
			first = clone.size() - 1;

		Object tmp = obj[first];
		obj[first] = obj[first - x];
		obj[first - x] = tmp;

		LinkedList<KIntegerSet> result = new LinkedList<>();

		for (int i = 0; i < clone.size(); i++)
			result.add((KIntegerSet) obj[i]);

		return new AbstractStack(result);
	}

	@Override
	public EVMAbstractState assume(ValueExpression expression, ProgramPoint src, ProgramPoint dest)
			throws SemanticException {
		// Ensure BOTTOM and TOP propagation

		if (this.isBottom() || this.isTop())
			return this;

		if (expression instanceof UnaryExpression) {
			UnaryExpression un = (UnaryExpression) expression;
			UnaryOperator op = un.getOperator();

			if (op instanceof JumpiOperator) { // JUMPI
				KIntegerSet condition = ((KIntegerSet) ((Constant) un.getExpression()).getValue());

				if (condition.isDefinitelyFalse()) {
					// if condition is surely false, return bottom
					return bottom();
				} else if (condition.isDefinitelyTrue()) {
					// if condition is surely true, return the result
					return new EVMAbstractState(stack.clone(), memory, mu_i);
				} else if (condition.isUnknown()) {
					// Condition could be either true or false
					// Return the result
					return new EVMAbstractState(stack.clone(), memory, mu_i);
				} else
					return bottom();

			} else if (op instanceof LogicalNegation) {
				// Get the expression wrapped by LogicalNegation
				SymbolicExpression wrappedExpr = un.getExpression();

				if (wrappedExpr instanceof UnaryExpression) {
					UnaryOperator wrappedOperator = ((UnaryExpression) wrappedExpr).getOperator();

					// Check if LogicalNegation is wrapping a JUMPI
					if (wrappedOperator instanceof JumpiOperator) { // !JUMPI
						KIntegerSet condition = ((KIntegerSet) ((Constant) ((UnaryExpression) wrappedExpr)
								.getExpression()).getValue());

						if (condition.isDefinitelyFalse()) {
							// if condition is surely false, return the
							// result
							return new EVMAbstractState(stack.clone(), memory, mu_i);
						} else if (condition.isDefinitelyTrue()) {
							// if condition is surely true, return the
							// bottom
							return bottom();
						} else if (condition.isUnknown()) {
							// Condition could be either true or false
							// Return the result
							return new EVMAbstractState(stack.clone(), memory, mu_i);
						} else
							return bottom();
					}
				}
			}
		}

		return this;
	}

	@Override
	public EVMAbstractState forgetIdentifier(Identifier id) throws SemanticException {
		// nothing to do here
		return this;
	}

	@Override
	public EVMAbstractState forgetIdentifiersIf(Predicate<Identifier> test) throws SemanticException {
		// nothing to do here
		return this;
	}

	@Override
	public Satisfiability satisfies(ValueExpression expression, ProgramPoint pp) throws SemanticException {
		// nothing to do here
		return Satisfiability.UNKNOWN;
	}

	@Override
	public EVMAbstractState pushScope(ScopeToken token) throws SemanticException {
		// nothing to do here
		return this;
	}

	@Override
	public EVMAbstractState popScope(ScopeToken token) throws SemanticException {
		// nothing to do here
		return this;
	}

	@Override
	public DomainRepresentation representation() {
		if (isBottom())
			return Lattice.bottomRepresentation();
		else if (isTop())
			return Lattice.topRepresentation();

		// TODO to create a more optimized version
		return new StringRepresentation("{ stack: " + stack + ", memory: " + memory + ", mu_i: " + mu_i + " }");
	}

	@Override
	public EVMAbstractState top() {
		return TOP;
	}

	@Override
	public EVMAbstractState bottom() {
		return BOTTOM;
	}

	@Override
	public boolean isTop() {
		return stack.isTop();
	}

	@Override
	public boolean isBottom() {
		return stack.isBottom();
	}

	/**
	 * Helper method to convert a memory word to a BigInteger
	 * 
	 * @param expression the memory word to convert
	 * 
	 * @return the BigInteger corresponding to the memory word
	 */
	private BigDecimal toBigDecimal(SymbolicExpression expression) {
		Constant c = (Constant) expression;
		String hex = (String) c.getValue();
		String hexadecimal = hex.substring(2);
		BigInteger bigIntVal = new BigInteger(hexadecimal, 16);
		BigDecimal bigDecimalVal = new BigDecimal(bigIntVal);
		return bigDecimalVal;
	}

	@Override
	public int hashCode() {
		return Objects.hash(isTop, memory, mu_i, stack);
	}

	@Override
	public boolean equals(Object obj) {
		if (this == obj)
			return true;
		if (obj == null)
			return false;
		if (getClass() != obj.getClass())
			return false;
		EVMAbstractState other = (EVMAbstractState) obj;
		return isTop == other.isTop && Objects.equals(memory, other.memory) && Objects.equals(mu_i, other.mu_i)
				&& Objects.equals(stack, other.stack);
	}

	/**
	 * Getter for the interval value at the top of the stack.
	 * 
	 * @return the interval value at the top of the stack.
	 */
	public KIntegerSet getTop() {
		return stack.getTop();
	}

	/**
	 * Yields whether the stack is empty.
	 * 
	 * @return {@code true} if the stack is empty, {@code false} otherwise
	 */
	public boolean isEmpty() {
		return stack.isEmpty();
	}

	@Override
	public EVMAbstractState wideningAux(EVMAbstractState other) throws SemanticException {
		return new EVMAbstractState(stack.widening(other.getStack()),
				memory.widening(other.getMemory()),
				mu_i.widening(other.getMu_i()));
	}

	@Override
	public EVMAbstractState lubAux(EVMAbstractState other) throws SemanticException {
		return new EVMAbstractState(stack.lub(other.getStack()),
				memory.lub(other.getMemory()),
				mu_i.lub(other.getMu_i()));
	}

	@Override
	public EVMAbstractState glbAux(EVMAbstractState other) throws SemanticException {
		return new EVMAbstractState(stack.glb(other.getStack()),
				memory.glb(other.getMemory()),
				mu_i.glb(other.getMu_i()));
	}

	@Override
	public boolean lessOrEqualAux(EVMAbstractState other) throws SemanticException {
		return stack.lessOrEqual(other.getStack()) &&
				memory.lessOrEqual(other.getMemory()) &&
				mu_i.lessOrEqual(other.getMu_i());
	}

	/**
	 * Prints the hexadecimal representation of a byte array to the standard
	 * output.
	 *
	 * @param bytes The byte array to be printed in hexadecimal format.
	 *                  <p>
	 *                  This method iterates through each byte in the array and
	 *                  prints its hexadecimal representation. Each byte is
	 *                  formatted as a two-digit uppercase hexadecimal value,
	 *                  separated by a space. After printing all bytes, a
	 *                  newline character is appended to the output.
	 *                  </p>
	 *
	 * @throws IllegalArgumentException If the input {@code bytes} is
	 *                                      {@code null}.
	 */
	public static void printByte(byte[] bytes) {
		for (byte b : bytes) {
			System.out.printf("%02X ", b);
		}
		System.out.println();
	}

	public KIntegerSet getSecondElement() {
		return this.stack.getSecondElement();
	}

}<|MERGE_RESOLUTION|>--- conflicted
+++ resolved
@@ -274,30 +274,13 @@
 					// At the moment, we do not handle GAS
 					result.push(KIntegerSet.TOP);
 
-<<<<<<< HEAD
 						return new EVMAbstractState(result, memory, mu_i);
 					}
 					case "JumpiOperator": { // JUMPI
-						AbstractStack result = stack.clone();
-						KIntegerSet opnd1 = result.pop();
-						KIntegerSet opnd2 = result.pop();
-
-						return new EVMAbstractState(result, memory, mu_i);
+						return this;
 					}
 					case "MsizeOperator": { // MSIZE
 						AbstractStack result = stack.clone();
-=======
-					return new EVMAbstractState(result, memory, mu_i);
-				}
-				case "JumpiOperator": { // JUMPI
-					AbstractStack result = stack.clone();
-					result.pop();
-					result.pop();
-					return new EVMAbstractState(result, memory, mu_i);
-				}
-				case "MsizeOperator": { // MSIZE
-					AbstractStack result = stack.clone();
->>>>>>> fd8f71b1
 
 					// At the moment, we do not handle MSIZE
 					result.push(mu_i.mul(new KIntegerSet(new BigDecimal(32))));
