package it.unipr.frontend;

import java.io.FileInputStream;
import java.io.IOException;
import java.io.InputStream;
import java.nio.charset.StandardCharsets;

import org.antlr.v4.runtime.CharStreams;
import org.antlr.v4.runtime.CommonTokenStream;
//import org.antlr.v4.runtime.tree.ParseTree;
import it.unipr.evm.antlr.EVMBParser;
import it.unipr.evm.antlr.EVMBLexer;

public class EVMFrontend {
	
<<<<<<< HEAD
	public static void main(String[] args) throws IOException {
		String result = SMAddress.parseSMAddress("0x6f5bB7cC4F3D6628d0095545552757AB377FE15C");
		@SuppressWarnings("unused")
		BytecodeToOpcode trad = new BytecodeToOpcode("evm-testcases/sm.sol");
		BytecodeToOpcode.translate(result);
		parseContract("evm-testcases/sm.sol");
		System.out.println(result);
	}
	
=======
>>>>>>> 2023b423
	public static void parseContract(String filePath) throws IOException {
		InputStream is = new FileInputStream(filePath);
		EVMBLexer lexer = new EVMBLexer(CharStreams.fromStream(is, StandardCharsets.UTF_8));
		EVMBParser parser = new EVMBParser(new CommonTokenStream(lexer));

		parser.program();

		is.close();
	}
	
	public static void parseContractFromEtherscan(String address, String output) {
		// TODO
	}
}<|MERGE_RESOLUTION|>--- conflicted
+++ resolved
@@ -13,7 +13,6 @@
 
 public class EVMFrontend {
 	
-<<<<<<< HEAD
 	public static void main(String[] args) throws IOException {
 		String result = SMAddress.parseSMAddress("0x6f5bB7cC4F3D6628d0095545552757AB377FE15C");
 		@SuppressWarnings("unused")
@@ -23,8 +22,6 @@
 		System.out.println(result);
 	}
 	
-=======
->>>>>>> 2023b423
 	public static void parseContract(String filePath) throws IOException {
 		InputStream is = new FileInputStream(filePath);
 		EVMBLexer lexer = new EVMBLexer(CharStreams.fromStream(is, StandardCharsets.UTF_8));
