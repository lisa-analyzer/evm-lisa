--- conflicted
+++ resolved
@@ -962,36 +962,34 @@
 				.hasArg(false)
 				.build();
 
-<<<<<<< HEAD
 		Option enableCrossChainAnalysisOption = Option.builder()
 				.longOpt("cross-chain-analysis")
 				.desc("Run a cross-chain analysis..")
-=======
+				.required(false)
+				.hasArg(false)
+				.build();
+
+		Option crossChainBytecodeDirectoryPathOption = Option.builder()
+				.longOpt("bytecode-directory-path")
+				.desc("Directory path of bytecode files.")
+				.required(false)
+				.hasArg(true)
+				.build();
+
+		Option crossChainAbiDirectoryPathOption = Option.builder()
+				.longOpt("abi-directory-path")
+				.desc("Directory path of abi files.")
+				.required(false)
+				.hasArg(true)
+				.build();
+
 		Option showAllInstructionsInCFG = Option.builder()
 				.longOpt("show-all-instructions-in-cfg")
 				.desc("Show all instructions in the Control Flow Graph representation.")
->>>>>>> 77c9edd7
 				.required(false)
 				.hasArg(false)
 				.build();
 
-<<<<<<< HEAD
-		Option crossChainBytecodeDirectoryPathOption = Option.builder()
-				.longOpt("bytecode-directory-path")
-				.desc("Directory path of bytecode files.")
-				.required(false)
-				.hasArg(true)
-				.build();
-
-		Option crossChainAbiDirectoryPathOption = Option.builder()
-				.longOpt("abi-directory-path")
-				.desc("Directory path of abi files.")
-				.required(false)
-				.hasArg(true)
-				.build();
-
-=======
->>>>>>> 77c9edd7
 		options.addOption(addressOption);
 		options.addOption(bytecodeOption);
 		options.addOption(bytecodePathOption);
@@ -1011,13 +1009,10 @@
 		options.addOption(abiOption);
 		options.addOption(useTestModeOption);
 		options.addOption(usePaperStats);
-<<<<<<< HEAD
+		options.addOption(showAllInstructionsInCFG);
 		options.addOption(enableCrossChainAnalysisOption);
 		options.addOption(crossChainBytecodeDirectoryPathOption);
 		options.addOption(crossChainAbiDirectoryPathOption);
-=======
-		options.addOption(showAllInstructionsInCFG);
->>>>>>> 77c9edd7
 
 		return options;
 	}
