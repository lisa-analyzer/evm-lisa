--- conflicted
+++ resolved
@@ -440,8 +440,6 @@
 				new TypeEnvironment<>(new InferredTypes()));
 		lisa.run(program);
 
-<<<<<<< HEAD
-=======
 		log.info("[OUT] Tx. origin checker ended on {}, with {} vulnerabilities found.",
 				contract.getName(),
 				MyCache.getInstance().getTxOriginWarnings(contract.getCFG().hashCode()));
@@ -483,62 +481,12 @@
 
 		boolean allJumpAreSound = true;
 
->>>>>>> 19348e25
 		if (cfg.getEntrypoints().stream().findAny().isEmpty()) {
 			log.warn("There are no entrypoints.");
 			return null;
 		}
 
 		Statement entryPoint = cfg.getEntrypoints().stream().findAny().get();
-<<<<<<< HEAD
-		int total = cfg.getAllJumps().size();
-		int resolved = 0;
-		int unreachable = 0;
-		int erroneous = 0; 
-		int unknown = 0; 
-
-		// we are safe supposing that we have a single entry point
-		for (Statement jumpNode : cfg.getAllJumps()) 
-			if ((jumpNode instanceof Jump) || (jumpNode instanceof Jumpi)) 
-				if (!cfg.reachableFrom(entryPoint, jumpNode) || checker.getUnreachableJumps().contains(jumpNode))
-					// getUnreachableJumps() contains jumps where the whole value state went to bottom
-					unreachable++;
-				else if (checker.getMaybeUnsoundJumps().contains(jumpNode))
-					// getMaybeUnsoundJumps() contains jumps where the whole value state went to top
-					unknown++;
-				else if (cfg.getAllPushedJumps().contains(jumpNode))
-					// stacks of pushed jumps are not stored for optimization
-					resolved++;
-				else {
-					Set<StackElement> topStacks = checker.getTopStackValuesPerJump(jumpNode);
-					if (topStacks.isEmpty())
-						unreachable++;
-					else if (topStacks.stream().allMatch(StackElement::isBottom))
-						erroneous++;
-					else if (topStacks.stream().anyMatch(StackElement::isTop))
-						unknown++;
-					else
-						resolved++;
-				}
-
-		log.info("Total opcodes: {}", cfg.getOpcodeCount());
-		log.info("Total jumps: {}", total);
-		log.info("Resolved jumps: {}", resolved);
-		log.info("Unknown jumps: {}", unknown);
-		log.info("Unreachable jumps: {}", unreachable);
-		log.info("Erroneous jumps: {}", erroneous);
-		int edges = cfg.getEdgesCount();
-		log.info("Edges: {}", edges);
-
-		return MyLogger.newLogger()
-				.opcodes(cfg.getOpcodeCount())
-				.jumps(total)
-				.resolvedJumps(resolved)
-				.unreachableJumps(unreachable)
-				.erroneousJumps(erroneous)
-				.unknownJumps(unknown)
-				.edges(edges);
-=======
 		Set<Statement> pushedJumps = cfg.getAllPushedJumps();
 
 		if (!JumpSolver.getLinkUnsoundJumpsToAllJumpdest())
@@ -615,7 +563,6 @@
 				.build();
 
 		return stats;
->>>>>>> 19348e25
 	}
 
 	/**
@@ -692,43 +639,6 @@
 		return contracts;
 	}
 
-<<<<<<< HEAD
-	public static void toFile(String FILE_PATH, String stats) {
-		if (FILE_PATH == null || stats == null)
-			throw new NullPointerException("(void EVMLiSA.toFile) FILE_PATH or stats null");
-
-		synchronized (EVMLiSA.class) {
-			try {
-				File idea = new File(FILE_PATH);
-				if (!idea.exists()) {
-					FileWriter myWriter = new FileWriter(idea, true);
-
-					String header = "Smart Contract, "
-							+ "Total Opcodes, "
-							+ "Total Jumps, "
-							+ "Resolved Jumps, "
-							+ "Unknown jumps, "
-							+ "Unreachable jumps, "
-							+ "Erroneous Jumps, "
-							+ "Edges, "
-							+ "Time (millis), "
-							+ "Time lost to get Storage, "
-							+ "Actual time, "
-							+ "Notes";
-
-					myWriter.write(header + "\n" + stats);
-					myWriter.close();
-
-				} else {
-					FileWriter myWriter = new FileWriter(idea, true);
-					myWriter.write(stats);
-					myWriter.close();
-				}
-
-			} catch (IOException e) {
-				log.error("An error occurred in {}", FILE_PATH);
-			}
-=======
 	private void setupGlobalOptions(CommandLine cmd) {
 		try {
 			EVMLiSAExecutor
@@ -736,7 +646,6 @@
 		} catch (Exception e) {
 			log.warn("Cores set to 1: {}", e.getMessage());
 			EVMLiSAExecutor.setCoresAvailable(1);
->>>>>>> 19348e25
 		}
 
 		if (cmd.hasOption("checker-reentrancy") || cmd.hasOption("checker-all"))
