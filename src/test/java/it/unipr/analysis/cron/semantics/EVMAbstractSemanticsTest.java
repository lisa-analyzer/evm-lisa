--- conflicted
+++ resolved
@@ -263,19 +263,19 @@
 		perform(conf);
 	}
 
-<<<<<<< HEAD
 	/**
 	 * The final memory must be
 	 * 000102030405060708090A0B0C0D0E0F101112131415161718191A1B1C1D1E1F000102030405060708090A0B0C0D0E0F101112131415161718191A1B1C1D1E1F
 	 */
 	@Test
 	public void testMcopy() throws AnalysisSetupException, IOException {
-		CronConfiguration conf = createConfiguration("cfs", "mcopy", "mcopy.sol", true);
-=======
+		CronConfiguration conf = createConfiguration("cfs", "mcopy", "mcopy.sol", false);
+    perform(conf);
+  }
+
 	@Test
 	public void testBlobs() throws AnalysisSetupException, IOException {
 		CronConfiguration conf = createConfiguration("cfs", "blob", "blob.sol", false);
->>>>>>> db8c3175
 		perform(conf);
 	}
 }