<img src="logo/emv-lisa-logo-no-background.png">

# EVMLiSA: an abstract interpretation-based static analyzer for EVM bytecode

![GitHub Actions Workflow Status](https://img.shields.io/github/actions/workflow/status/lisa-analyzer/evm-lisa/gradle-master.yml)
![GitHub last commit](https://img.shields.io/github/last-commit/lisa-analyzer/evm-lisa)
![GitHub commit activity](https://img.shields.io/github/commit-activity/y/lisa-analyzer/evm-lisa)
![GitHub issues](https://img.shields.io/github/issues-raw/lisa-analyzer/evm-lisa)

EVMLiSA is a static analyzer based on abstract interpretation for [EVM bytecode](https://www.ethervm.io/) of smart contracts deployed on Ethereum blockchain and built upon [LiSA](https://unive-ssv.github.io/lisa/). Given a EVM bytecode smart contract, EVMLiSA builds a sound and precise control-flow graph of the smart contract.

EVMLiSA is based on the peer-reviewed publication
> Vincenzo Arceri, Saverio Mattia Merenda, Greta Dolcetti, Luca Negrini, Luca Olivieri, Enea Zaffanella. _**"Towards a Sound Construction of EVM Bytecode Control-Flow Graphs"**_. In Proceedings of the 26th ACM International Workshop on Formal Techniques for Java-like Programs (FTfJP 2024), co-located with ECOOP 2024.

# 🛠 Building EVMLiSA
Compiling EVMLiSA requires:
- JDK >= 11 (optional using Docker)
- [Gradle](https://gradle.org/releases/) >= 8.0 (optional using Docker)
- [Etherscan API key](https://etherscan.io/myapikey)

You need to:
- Clone the repository:
  ```bash
  git clone https://github.com/lisa-analyzer/evm-lisa.git
  cd evm-lisa
  ```
- Import the project into the Eclipse/IntelliJ workspace as a Gradle project (optional).

# ⚙️ Running EVMLiSA
Before running EVMLiSA, ensure you have set up an Environment Variable with your Etherscan API Key. Follow the steps below to set up the environment variable:

1. Begin by creating a file named `.env` in the EVMLiSA project.
2. Inside the `.env` file, add the following line:
```
ETHERSCAN_API_KEY=<your_etherscan_api_key>
```
3. Replace `<your_etherscan_api_key>` with your Etherscan API key.

> Here you can find how to generate an [Etherscan API key](https://etherscan.io/myapikey).

Once you have set up the environment variable, you can run EVMLiSA via Docker or via Bash.

## Via Docker
Build the container:
```
mkdir -p execution/docker &&
docker build -t evm-lisa:latest .
```

Then you can run EVMLiSA with:
```
docker run --rm -it \
-v $(pwd)/.env:/app/.env \
-v $(pwd)/execution/docker:/app/execution/results \
evm-lisa:latest \
[options]
```

- `-v $(pwd)/.env:/app/.env`: mount the `.env` file.
- `-v $(pwd)/execution/docker:/app/execution/results`: share the results' folder.

## Via Bash
Build the Project:
```bash
./gradlew assemble
```

Then you can run EVMLiSA with:
```bash
java -jar build/libs/evm-lisa-all.jar [options]
```

```
Options:
 -a,--address <arg>                        Address of an Ethereum smart contract.
<<<<<<< HEAD
    --abi-path <arg>                       Filepath of the abi file.
 -b,--bytecode <arg>                       Bytecode to be analyzed (e.g., 0x6080...).
    --benchmark <arg>                      Filepath of the benchmark.
    --bytecode-path <arg>                  Filepath of the bytecode file.
=======
 -b,--benchmark <arg>                      Filepath of the benchmark.
    --basic-blocks                         Generate CFG with basic blocks.
>>>>>>> 10b7100c
 -c,--cores <arg>                          Number of cores used in benchmark.
    --checker-all                          Enable all security checkers.
    --checker-reentrancy                   Enable reentrancy checker.
    --checker-timestampdependency          Enable timestamp-dependency checker.
    --checker-txorigin                     Enable tx-origin checker.
    --link-unsound-jumps-to-all-jumpdest   Link all the unsound jumps to all jumpdest.
    --stack-set-size <arg>                 Dimension of stack-set (default: 8).
    --stack-size <arg>                     Dimension of stack (default: 32).
    --use-live-storage                     Use the live storage in SLOAD.
```

# 🔍 Abstract Stack Set Domain
In the analysis of EVM bytecode programs, EVMLiSA employs a domain of sets of abstract stacks to enhance precision, particularly when loops are encountered in the source code.

EVMLiSA introduces the abstract stack powerset domain $\texttt{SetSt}_{k,h,l}$ which consists of sets of abstract stacks with at most $l$ elements and an height of at most $h$. This domain allows the analyzer to maintain collections of abstract stacks, avoiding the need to compute the lub and allowing each element of an abstract stack to be a $k$ integer set.

# 📋 Running example
Here is an example of how to run EVMLiSA. In this example, we will analyze a smart contract at the address `0x7c21C4Bbd63D05Fa9F788e38d14e18FC52E9557B` with specific options for stack size, stack-set size, live storage usage and the dump of the CFG:

- Bash:
```bash
java -jar build/libs/evm-lisa-all.jar \
-a 0x7c21C4Bbd63D05Fa9F788e38d14e18FC52E9557B \
--stack-size 64 \
--stack-set-size 10 \
--link-unsound-jumps-to-all-jumpdest
```

- Docker:
```bash
docker run --rm -it \
-v $(pwd)/.env:/app/.env \
-v $(pwd)/execution/docker:/app/execution/results \
evm-lisa:latest \
-a 0x7c21C4Bbd63D05Fa9F788e38d14e18FC52E9557B \
--stack-size 64 \
--stack-set-size 10 \
--link-unsound-jumps-to-all-jumpdest
```

> Use `docker run -a stderr` to dump only the json report as standard output.

The expected output is as follows:
```yaml
##############
Total opcodes: 344
Total jumps: 45
Resolved jumps: 44
Definitely unreachable jumps: 1
Maybe unreachable jumps: 0
Unsound jumps: 0
Maybe unsound jumps: 0
##############
```

### Jump classification
- _Resolved_: all the destinations of the jump node have been resolved;
- _Definitely unreachable_: the jump node is unreachable (i.e., it is reached with the bottom abstract state);
- _Maybe unreachable_: the jump node is not reachable in the CFG, starting from its entry point, but it may be reachable via a (maybe) unsound jump node (if any);
- _Unsound_: the jump node is reached at least with a stack with an unknown numerical value that may correspond to a
valid jump destination as the top element;
- _Maybe unsound_: the stack set exceeded the maximal stack size.

---

## Contributors
<a href="https://github.com/lisa-analyzer/evm-lisa/graphs/contributors">
  <img src="https://contrib.rocks/image?repo=lisa-analyzer/evm-lisa" />
</a><|MERGE_RESOLUTION|>--- conflicted
+++ resolved
@@ -73,15 +73,10 @@
 ```
 Options:
  -a,--address <arg>                        Address of an Ethereum smart contract.
-<<<<<<< HEAD
     --abi-path <arg>                       Filepath of the abi file.
  -b,--bytecode <arg>                       Bytecode to be analyzed (e.g., 0x6080...).
     --benchmark <arg>                      Filepath of the benchmark.
     --bytecode-path <arg>                  Filepath of the bytecode file.
-=======
- -b,--benchmark <arg>                      Filepath of the benchmark.
-    --basic-blocks                         Generate CFG with basic blocks.
->>>>>>> 10b7100c
  -c,--cores <arg>                          Number of cores used in benchmark.
     --checker-all                          Enable all security checkers.
     --checker-reentrancy                   Enable reentrancy checker.
